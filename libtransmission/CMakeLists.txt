include(CheckLibraryExists)
include(CheckSymbolExists)

if(ENABLE_NLS)
    check_library_exists(intl libintl_gettext "" HAVE_LIBINTL)
    if(HAVE_LIBINTL)
        set(LIBINTL_LIBRARY intl)
    endif()
endif()

check_symbol_exists(SO_REUSEPORT "sys/types.h;sys/socket.h" HAVE_SO_REUSEPORT)

add_compile_options(
    # equivalent of XCODE_ATTRIBUTE_CLANG_ENABLE_OBJC_ARC YES for this directory
    $<$<AND:$<BOOL:${APPLE}>,$<OR:$<CXX_COMPILER_ID:AppleClang>,$<CXX_COMPILER_ID:Clang>>,$<OR:$<COMPILE_LANGUAGE:C>,$<COMPILE_LANGUAGE:CXX>>>:-fobjc-arc>)

add_library(${TR_NAME} STATIC)

target_sources(${TR_NAME}
    PRIVATE
        announce-list.cc
        announce-list.h
        announcer-common.h
        announcer-http.cc
        announcer-udp.cc
        announcer.cc
        announcer.h
        bandwidth.cc
        bandwidth.h
        benc.h
        bitfield.cc
        bitfield.h
        block-info.cc
        block-info.h
        blocklist.cc
        blocklist.h
        cache.cc
        cache.h
        clients.cc
        clients.h
        completion.cc
        completion.h
        crypto-utils-ccrypto.cc
        crypto-utils-fallback.cc
        crypto-utils-mbedtls.cc
        crypto-utils-openssl.cc
        crypto-utils-wolfssl.cc
        crypto-utils.cc
        crypto-utils.h
        error-types.h
        error.cc
        error.h
        favicon-cache.h
        file-capacity.cc
        file-piece-map.cc
        file-piece-map.h
        file-posix.cc
        file-win32.cc
        file.cc
        file.h
        global-ip-cache.cc
        global-ip-cache.h
        handshake.cc
        handshake.h
        history.h
        inout.cc
        inout.h
        log.cc
        log.h
        lru-cache.h
        magnet-metainfo.cc
        magnet-metainfo.h
        makemeta.cc
        makemeta.h
        mime-types.h
        net.cc
        net.h
        observable.h
        open-files.cc
        open-files.h
        peer-common.h
        peer-io.cc
        peer-io.h
        peer-mgr-active-requests.cc
        peer-mgr-active-requests.h
        peer-mgr-wishlist.cc
        peer-mgr-wishlist.h
        peer-mgr.cc
        peer-mgr.h
        peer-mse.cc
        peer-mse.h
        peer-msgs.cc
        peer-msgs.h
        peer-socket.cc
        peer-socket.h
        platform.cc
        platform.h
        port-forwarding-natpmp.cc
        port-forwarding-natpmp.h
        port-forwarding-upnp.cc
        port-forwarding-upnp.h
        port-forwarding.cc
        port-forwarding.h
        quark.cc
        quark.h
        resume.cc
        resume.h
        rpc-server.cc
        rpc-server.h
        rpcimpl.cc
        rpcimpl.h
        session-alt-speeds.cc
        session-alt-speeds.h
        session-id.cc
        session-id.h
        session-thread.cc
        session-thread.h
        session.cc
        session.h
        settings.cc
        settings.h
        stats.cc
        stats.h
        subprocess-posix.cc
        subprocess-win32.cc
        subprocess.h
        timer-ev.cc
        timer-ev.h
        timer.h
        torrent-ctor.cc
        torrent-ctor.h
        torrent-files.cc
        torrent-files.h
        torrent-magnet.cc
        torrent-magnet.h
        torrent-metainfo.cc
        torrent-metainfo.h
        torrent.cc
        torrent.h
        torrents.cc
        torrents.h
        tr-assert.cc
        tr-assert.h
        tr-buffer.h
        tr-dht.cc
        tr-dht.h
        tr-getopt.cc
        tr-getopt.h
        tr-lpd.cc
        tr-lpd.h
        tr-macros.h
        tr-strbuf.h
        tr-udp.cc
        tr-utp.cc
        tr-utp.h
        transmission.h
        utils-ev.cc
        utils-ev.h
        utils.cc
        utils.h
        utils.mm
        variant-benc.cc
        variant-json.cc
        variant.cc
        variant.h
        verify.cc
        verify.h
        version.h.in
        watchdir-base.h
        watchdir-generic.cc
        watchdir-inotify.cc
        watchdir-kqueue.cc
        watchdir-win32.cc
        watchdir.cc
        watchdir.h
        web-utils.cc
        web-utils.h
        web.cc
        web.h
        webseed.cc
        webseed.h)

configure_file(version.h.in version.h)

target_sources(${TR_NAME}
    PRIVATE
        ${CMAKE_CURRENT_BINARY_DIR}/version.h)

tr_allow_compile_if(
    [=[[TRUE]]=]
        crypto-utils-fallback.cc
    [=[[CRYPTO_PKG STREQUAL "ccrypto"]]=]
        crypto-utils-ccrypto.cc
    [=[[CRYPTO_PKG STREQUAL "mbedtls"]]=]
        crypto-utils-mbedtls.cc
    [=[[CRYPTO_PKG STREQUAL "openssl"]]=]
        crypto-utils-openssl.cc
    [=[[CRYPTO_PKG STREQUAL "wolfssl"]]=]
        crypto-utils-wolfssl.cc
    [=[[ENABLE_UTP]]=]
        tr-utp.cc
    [=[[WITH_INOTIFY]]=]
        watchdir-inotify.cc
    [=[[WITH_KQUEUE]]=]
        watchdir-kqueue.cc
    [=[[APPLE AND CMAKE_CXX_COMPILER_ID MATCHES "Clang"]]=]
        utils.mm
    [=[[WIN32]]=]
        file-win32.cc
        subprocess-win32.cc
        watchdir-win32.cc
    [=[[NOT WIN32]]=]
        file-posix.cc
        subprocess-posix.cc)

target_compile_definitions(${TR_NAME}
    PRIVATE
        __TRANSMISSION__
        WIDE_INTEGER_DISABLE_FLOAT_INTEROP
        WIDE_INTEGER_DISABLE_IOSTREAM
        PACKAGE_DATA_DIR="${CMAKE_INSTALL_FULL_DATAROOTDIR}"
        $<$<BOOL:${WITH_INOTIFY}>:WITH_INOTIFY>
        $<$<BOOL:${WITH_KQUEUE}>:WITH_KQUEUE>
        $<$<VERSION_LESS:${MINIUPNPC_VERSION},1.7>:MINIUPNPC_API_VERSION=${MINIUPNPC_API_VERSION}> # API version macro was only added in 1.7
        $<$<BOOL:${USE_SYSTEM_B64}>:USE_SYSTEM_B64>
        $<$<BOOL:${HAVE_SO_REUSEPORT}>:HAVE_SO_REUSEPORT=1>
    PUBLIC
<<<<<<< HEAD
        $<$<BOOL:${ENABLE_PSL}>:WITH_PSL>
        $<$<BOOL:${ENABLE_UTP}>:WITH_UTP>
=======
        $<$<STREQUAL:${CRYPTO_PKG},ccrypto>:WITH_CCRYPTO>
        $<$<STREQUAL:${CRYPTO_PKG},mbedtls>:WITH_MBEDTLS>
        $<$<STREQUAL:${CRYPTO_PKG},openssl>:WITH_OPENSSL>
        $<$<STREQUAL:${CRYPTO_PKG},wolfssl>:WITH_WOLFSSL>
>>>>>>> 34b8c827
        $<$<NOT:$<BOOL:${ENABLE_NLS}>>:DISABLE_GETTEXT>)

tr_target_compile_definitions_for_headers(${TR_NAME}
    PRIVATE
        sys/statvfs.h
        xfs/xfs.h
        xlocale.h)

if(ENABLE_NLS)
    tr_target_compile_definitions_for_headers(${TR_NAME}
        PRIVATE
            libintl.h)
endif()

tr_target_compile_definitions_for_functions(${TR_NAME}
    PRIVATE
        copyfile
        copy_file_range
        fallocate64
        flock
        getmntent
        htonll
        mkdtemp
        ntohll
        posix_fadvise
        posix_fallocate
        pread
        pwrite
        sendfile64
        statvfs
    PUBLIC
        gettext
        ngettext
    REQUIRED_LIBS
        $<$<BOOL:${HAVE_LIBINTL}>:${LIBINTL_LIBRARY}>) # gettext, ngettext

target_include_directories(${TR_NAME}
    PUBLIC
        ${CMAKE_CURRENT_SOURCE_DIR}/..
        ${CMAKE_CURRENT_BINARY_DIR}/..)

if(ANDROID)
    find_library(log-lib log)
endif()

target_link_libraries(${TR_NAME}
    PRIVATE
        Threads::Threads
        deflate::deflate
        CURL::libcurl
        FastFloat::fast_float
        $<$<BOOL:${ENABLE_PSL}>:psl::psl>
        natpmp::natpmp
        miniupnpc::libminiupnpc
        dht::dht
        $<$<BOOL:${ENABLE_UTP}>:libutp::libutp>
        libb64::libb64
        ${LIBINTL_LIBRARY}
        ${LIBM_LIBRARY}
        ${LIBQUOTA_LIBRARY}
        ${TR_NETWORK_LIBRARIES}
        RapidJSON
        utf8::cpp
        wildmat
        WideInteger::WideInteger
        $<$<BOOL:${WIN32}>:crypt32>
        $<$<BOOL:${WIN32}>:shlwapi>
        "$<$<BOOL:${APPLE}>:-framework Foundation>"
        "$<$<BOOL:${ANDROID}>:${log-lib}>"
    PUBLIC
        transmission::crypto_impl
        fmt::fmt-header-only
        small::small
        libevent::event)

if(INSTALL_LIB)
    install(
        TARGETS ${TR_NAME}
        DESTINATION ${CMAKE_INSTALL_LIBDIR})
    install(
        FILES
            error-types.h
            error.h
            favicon-cache.h
            file.h
            log.h
            makemeta.h
            quark.h
            rpcimpl.h
            session-id.h
            timer-ev.h
            timer.h
            tr-assert.h
            tr-buffer.h
            tr-getopt.h
            tr-macros.h
            tr-strbuf.h
            transmission.h
            utils.h
            values.h
            variant.h
            watchdir.h
            web-utils.h
            web.h
            ${CMAKE_CURRENT_BINARY_DIR}/version.h
        DESTINATION ${CMAKE_INSTALL_INCLUDEDIR}/${TR_NAME})
endif()<|MERGE_RESOLUTION|>--- conflicted
+++ resolved
@@ -225,15 +225,12 @@
         $<$<BOOL:${USE_SYSTEM_B64}>:USE_SYSTEM_B64>
         $<$<BOOL:${HAVE_SO_REUSEPORT}>:HAVE_SO_REUSEPORT=1>
     PUBLIC
-<<<<<<< HEAD
         $<$<BOOL:${ENABLE_PSL}>:WITH_PSL>
         $<$<BOOL:${ENABLE_UTP}>:WITH_UTP>
-=======
         $<$<STREQUAL:${CRYPTO_PKG},ccrypto>:WITH_CCRYPTO>
         $<$<STREQUAL:${CRYPTO_PKG},mbedtls>:WITH_MBEDTLS>
         $<$<STREQUAL:${CRYPTO_PKG},openssl>:WITH_OPENSSL>
         $<$<STREQUAL:${CRYPTO_PKG},wolfssl>:WITH_WOLFSSL>
->>>>>>> 34b8c827
         $<$<NOT:$<BOOL:${ENABLE_NLS}>>:DISABLE_GETTEXT>)
 
 tr_target_compile_definitions_for_headers(${TR_NAME}
