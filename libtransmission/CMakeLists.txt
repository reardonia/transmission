include(CheckLibraryExists)
include(CheckSymbolExists)

if(ENABLE_NLS)
    check_library_exists(intl libintl_gettext "" HAVE_LIBINTL)
    if(HAVE_LIBINTL)
        set(LIBINTL_LIBRARY intl)
    endif()
endif()

check_symbol_exists(SO_REUSEPORT "sys/types.h;sys/socket.h" HAVE_SO_REUSEPORT)

add_compile_options(
    # equivalent of XCODE_ATTRIBUTE_CLANG_ENABLE_OBJC_ARC YES for this directory
    $<$<AND:$<BOOL:${APPLE}>,$<OR:$<CXX_COMPILER_ID:AppleClang>,$<CXX_COMPILER_ID:Clang>>,$<OR:$<COMPILE_LANGUAGE:C>,$<COMPILE_LANGUAGE:CXX>>>:-fobjc-arc>)

add_library(${TR_NAME} STATIC)

target_sources(${TR_NAME}
    PRIVATE
        announce-list.cc
        announce-list.h
        announcer-common.h
        announcer-http.cc
        announcer-udp.cc
        announcer.cc
        announcer.h
        bandwidth.cc
        bandwidth.h
        benc.h
        bitfield.cc
        bitfield.h
        block-info.cc
        block-info.h
        blocklist.cc
        blocklist.h
        cache.cc
        cache.h
        clients.cc
        clients.h
        completion.cc
        completion.h
        crypto-utils-ccrypto.cc
        crypto-utils-fallback.cc
        crypto-utils-mbedtls.cc
        crypto-utils-openssl.cc
        crypto-utils-wolfssl.cc
        crypto-utils.cc
        crypto-utils.h
        error-types.h
        error.cc
        error.h
        favicon-cache.h
        file-capacity.cc
        file-piece-map.cc
        file-piece-map.h
        file-posix.cc
        file-win32.cc
        file.cc
        file.h
        global-ip-cache.cc
        global-ip-cache.h
        handshake.cc
        handshake.h
        history.h
        inout.cc
        inout.h
        log.cc
        log.h
        lru-cache.h
        magnet-metainfo.cc
        magnet-metainfo.h
        makemeta.cc
        makemeta.h
        mime-types.h
        net.cc
        net.h
        observable.h
        open-files.cc
        open-files.h
        peer-common.h
        peer-io.cc
        peer-io.h
        peer-mgr-active-requests.cc
        peer-mgr-active-requests.h
        peer-mgr-wishlist.cc
        peer-mgr-wishlist.h
        peer-mgr.cc
        peer-mgr.h
        peer-mse.cc
        peer-mse.h
        peer-msgs.cc
        peer-msgs.h
        peer-socket.cc
        peer-socket.h
        platform.cc
        platform.h
        port-forwarding-natpmp.cc
        port-forwarding-natpmp.h
        port-forwarding-upnp.cc
        port-forwarding-upnp.h
        port-forwarding.cc
        port-forwarding.h
        quark.cc
        quark.h
        resume.cc
        resume.h
        rpc-server.cc
        rpc-server.h
        rpcimpl.cc
        rpcimpl.h
        session-alt-speeds.cc
        session-alt-speeds.h
        session-id.cc
        session-id.h
        session-thread.cc
        session-thread.h
        session.cc
        session.h
        settings.cc
        settings.h
        stats.cc
        stats.h
        subprocess-posix.cc
        subprocess-win32.cc
        subprocess.h
        timer-ev.cc
        timer-ev.h
        timer.h
        torrent-ctor.cc
        torrent-ctor.h
        torrent-files.cc
        torrent-files.h
        torrent-magnet.cc
        torrent-magnet.h
        torrent-metainfo.cc
        torrent-metainfo.h
        torrent.cc
        torrent.h
        torrents.cc
        torrents.h
        tr-assert.cc
        tr-assert.h
        tr-buffer.h
        tr-dht.cc
        tr-dht.h
        tr-getopt.cc
        tr-getopt.h
        tr-lpd.cc
        tr-lpd.h
        tr-macros.h
        tr-strbuf.h
        tr-udp.cc
        tr-utp.cc
        tr-utp.h
        transmission.h
        utils-ev.cc
        utils-ev.h
        utils.cc
        utils.h
        utils.mm
        variant-benc.cc
        variant-json.cc
        variant.cc
        variant.h
        verify.cc
        verify.h
        version.h.in
        watchdir-base.h
        watchdir-generic.cc
        watchdir-inotify.cc
        watchdir-kqueue.cc
        watchdir-win32.cc
        watchdir.cc
        watchdir.h
        web-utils.cc
        web-utils.h
        web.cc
        web.h
        webseed.cc
        webseed.h)

configure_file(version.h.in version.h)

target_sources(${TR_NAME}
    PRIVATE
        ${CMAKE_CURRENT_BINARY_DIR}/version.h)

tr_allow_compile_if(
    [=[[TRUE]]=]
        crypto-utils-fallback.cc
    [=[[CRYPTO_PKG STREQUAL "ccrypto"]]=]
        crypto-utils-ccrypto.cc
    [=[[CRYPTO_PKG STREQUAL "mbedtls"]]=]
        crypto-utils-mbedtls.cc
    [=[[CRYPTO_PKG STREQUAL "openssl"]]=]
        crypto-utils-openssl.cc
    [=[[CRYPTO_PKG STREQUAL "wolfssl"]]=]
        crypto-utils-wolfssl.cc
    [=[[ENABLE_UTP]]=]
        tr-utp.cc
    [=[[WITH_INOTIFY]]=]
        watchdir-inotify.cc
    [=[[WITH_KQUEUE]]=]
        watchdir-kqueue.cc
    [=[[APPLE AND CMAKE_CXX_COMPILER_ID MATCHES "Clang"]]=]
        utils.mm
    [=[[WIN32]]=]
        file-win32.cc
        subprocess-win32.cc
        watchdir-win32.cc
    [=[[NOT WIN32]]=]
        file-posix.cc
        subprocess-posix.cc)

target_compile_definitions(${TR_NAME}
    PRIVATE
        __TRANSMISSION__
        WIDE_INTEGER_DISABLE_FLOAT_INTEROP
        WIDE_INTEGER_DISABLE_IOSTREAM
        PACKAGE_DATA_DIR="${CMAKE_INSTALL_FULL_DATAROOTDIR}"
        $<$<BOOL:${WITH_INOTIFY}>:WITH_INOTIFY>
        $<$<BOOL:${WITH_KQUEUE}>:WITH_KQUEUE>
<<<<<<< HEAD
        $<$<VERSION_LESS:${MINIUPNPC_VERSION},1.7>:MINIUPNPC_API_VERSION=${MINIUPNPC_API_VERSION}> # API version macro was only added in 1.7
=======
        $<$<BOOL:${ENABLE_UTP}>:WITH_UTP>
>>>>>>> acee39e1
        $<$<BOOL:${USE_SYSTEM_B64}>:USE_SYSTEM_B64>
        $<$<BOOL:${HAVE_SO_REUSEPORT}>:HAVE_SO_REUSEPORT=1>
    PUBLIC
        $<$<BOOL:${ENABLE_PSL}>:WITH_PSL>
        $<$<BOOL:${ENABLE_UTP}>:WITH_UTP>
        $<$<STREQUAL:${CRYPTO_PKG},ccrypto>:WITH_CCRYPTO>
        $<$<STREQUAL:${CRYPTO_PKG},mbedtls>:WITH_MBEDTLS>
        $<$<STREQUAL:${CRYPTO_PKG},openssl>:WITH_OPENSSL>
        $<$<STREQUAL:${CRYPTO_PKG},wolfssl>:WITH_WOLFSSL>
        $<$<NOT:$<BOOL:${ENABLE_NLS}>>:DISABLE_GETTEXT>)

tr_target_compile_definitions_for_headers(${TR_NAME}
    PRIVATE
        sys/statvfs.h
        xfs/xfs.h
        xlocale.h)

if(ENABLE_NLS)
    tr_target_compile_definitions_for_headers(${TR_NAME}
        PRIVATE
            libintl.h)
endif()

tr_target_compile_definitions_for_functions(${TR_NAME}
    PRIVATE
        copyfile
        copy_file_range
        fallocate64
        flock
        getmntent
        htonll
        mkdtemp
        ntohll
        posix_fadvise
        posix_fallocate
        pread
        pwrite
        sendfile64
        statvfs
    PUBLIC
        gettext
        ngettext
    REQUIRED_LIBS
        $<$<BOOL:${HAVE_LIBINTL}>:${LIBINTL_LIBRARY}>) # gettext, ngettext

target_include_directories(${TR_NAME}
    PUBLIC
        ${CMAKE_CURRENT_SOURCE_DIR}/..
        ${CMAKE_CURRENT_BINARY_DIR}/..)

if(ANDROID)
    find_library(log-lib log)
endif()

target_link_libraries(${TR_NAME}
    PRIVATE
        Threads::Threads
        deflate::deflate
        CURL::libcurl
        FastFloat::fast_float
        $<$<BOOL:${ENABLE_PSL}>:psl::psl>
        natpmp::natpmp
        miniupnpc::libminiupnpc
        dht::dht
        $<$<BOOL:${ENABLE_UTP}>:libutp::libutp>
        libb64::libb64
        ${LIBINTL_LIBRARY}
        ${LIBM_LIBRARY}
        ${LIBQUOTA_LIBRARY}
        ${TR_NETWORK_LIBRARIES}
        RapidJSON
        utf8::cpp
        wildmat
        WideInteger::WideInteger
        $<$<BOOL:${WIN32}>:crypt32>
        $<$<BOOL:${WIN32}>:shlwapi>
        "$<$<BOOL:${APPLE}>:-framework Foundation>"
        "$<$<BOOL:${ANDROID}>:${log-lib}>"
    PUBLIC
        transmission::crypto_impl
        fmt::fmt-header-only
        small::small
        libevent::event)

if(INSTALL_LIB)
    install(
        TARGETS ${TR_NAME}
        DESTINATION ${CMAKE_INSTALL_LIBDIR})
    install(
        FILES
            error-types.h
            error.h
            favicon-cache.h
            file.h
            log.h
            makemeta.h
            quark.h
            rpcimpl.h
            session-id.h
            timer-ev.h
            timer.h
            tr-assert.h
            tr-buffer.h
            tr-getopt.h
            tr-macros.h
            tr-strbuf.h
            transmission.h
            utils.h
            values.h
            variant.h
            watchdir.h
            web-utils.h
            web.h
            ${CMAKE_CURRENT_BINARY_DIR}/version.h
        DESTINATION ${CMAKE_INSTALL_INCLUDEDIR}/${TR_NAME})
endif()<|MERGE_RESOLUTION|>--- conflicted
+++ resolved
@@ -221,11 +221,8 @@
         PACKAGE_DATA_DIR="${CMAKE_INSTALL_FULL_DATAROOTDIR}"
         $<$<BOOL:${WITH_INOTIFY}>:WITH_INOTIFY>
         $<$<BOOL:${WITH_KQUEUE}>:WITH_KQUEUE>
-<<<<<<< HEAD
         $<$<VERSION_LESS:${MINIUPNPC_VERSION},1.7>:MINIUPNPC_API_VERSION=${MINIUPNPC_API_VERSION}> # API version macro was only added in 1.7
-=======
         $<$<BOOL:${ENABLE_UTP}>:WITH_UTP>
->>>>>>> acee39e1
         $<$<BOOL:${USE_SYSTEM_B64}>:USE_SYSTEM_B64>
         $<$<BOOL:${HAVE_SO_REUSEPORT}>:HAVE_SO_REUSEPORT=1>
     PUBLIC
