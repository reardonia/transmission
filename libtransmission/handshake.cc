--- conflicted
+++ resolved
@@ -626,9 +626,6 @@
 {
     auto* handshake = static_cast<tr_handshake*>(vhandshake);
 
-<<<<<<< HEAD
-#ifdef WITH_UTP
-=======
     auto const retry = [&]()
     {
         handshake->send_handshake(io);
@@ -640,7 +637,7 @@
         handshake->done(false);
     };
 
->>>>>>> 460ce7c3
+#ifdef WITH_UTP
     if (io->is_utp() && !io->is_incoming() && handshake->is_state(State::AwaitingYb))
     {
         // the peer probably doesn't speak µTP.
