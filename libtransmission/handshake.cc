<<<<<<< HEAD
=======
// This file Copyright © Mnemosyne LLC.
// It may be used under GPLv2 (SPDX: GPL-2.0-only), GPLv3 (SPDX: GPL-3.0-only),
// or any future license endorsed by Mnemosyne LLC.
// License text can be found in the licenses/ folder.

#include <algorithm>
#include <array>
#include <cerrno> // ECONNREFUSED, ETIMEDOUT
#include <string_view>
#include <utility>

#include <fmt/core.h>

#include "libtransmission/transmission.h"

#include "libtransmission/bitfield.h"
#include "libtransmission/clients.h"
#include "libtransmission/crypto-utils.h"
#include "libtransmission/error.h"
#include "libtransmission/handshake.h"
#include "libtransmission/log.h"
#include "libtransmission/peer-io.h"
#include "libtransmission/peer-mse.h" // tr_message_stream_encryption::DH
#include "libtransmission/timer.h"
#include "libtransmission/tr-assert.h"
#include "libtransmission/tr-buffer.h"

#define tr_logAddTraceHand(handshake, msg) \
    tr_logAddTrace(msg, fmt::format("handshake {}", (handshake)->peer_io_->display_name()))

using namespace std::literals;
using DH = tr_message_stream_encryption::DH;

// --- Outgoing Connections

// 1 A->B: our public key (Ya) and some padding (PadA)
void tr_handshake::send_ya(tr_peerIo* io)
{
    tr_logAddTraceHand(this, "sending MSE handshake (Ya)");
    send_public_key_and_pad<PadaMaxlen>(io);
    set_state(tr_handshake::State::AwaitingYb);
}

ReadState tr_handshake::read_yb(tr_peerIo* peer_io)
{
    if (peer_io->read_buffer_size() < std::size(HandshakeName))
    {
        return READ_LATER;
    }

    // Jump to plain handshake
    if (peer_io->read_buffer_starts_with(HandshakeName))
    {
        tr_logAddTraceHand(this, "in read_yb... got a plain incoming handshake");
        set_state(tr_handshake::State::AwaitingHandshake);
        return READ_NOW;
    }

    auto peer_public_key = DH::key_bigend_t{};
    tr_logAddTraceHand(
        this,
        fmt::format("in read_yb... need {}, have {}", std::size(peer_public_key), peer_io->read_buffer_size()));
    if (peer_io->read_buffer_size() < std::size(peer_public_key))
    {
        return READ_LATER;
    }

    have_read_anything_from_peer_ = true;

    // get the peer's public key
    peer_io->read_bytes(std::data(peer_public_key), std::size(peer_public_key));
    dh_.setPeerPublicKey(peer_public_key);

    /* now send these: HASH('req1', S), HASH('req2', SKEY) xor HASH('req3', S),
     * ENCRYPT(VC, crypto_provide, len(PadC), PadC, len(IA)), ENCRYPT(IA) */
    static auto constexpr BufSize = std::tuple_size_v<tr_sha1_digest_t> * 2 + std::size(VC) + sizeof(crypto_provide_) +
        sizeof(pad_c_len_) + sizeof(ia_len_) + HandshakeSize;
    auto outbuf = libtransmission::StackBuffer<BufSize, std::byte>{};

    /* HASH('req1', S) */
    outbuf.add(tr_sha1::digest("req1"sv, dh_.secret()));

    auto const& info_hash = peer_io->torrent_hash();
    TR_ASSERT_MSG(info_hash != tr_sha1_digest_t{}, "readYb requires an info_hash");

    /* HASH('req2', SKEY) xor HASH('req3', S) */
    {
        auto const req2 = tr_sha1::digest("req2"sv, info_hash);
        auto const req3 = tr_sha1::digest("req3"sv, dh_.secret());
        auto [x_or, n_x_or] = outbuf.reserve_space(std::tuple_size_v<tr_sha1_digest_t>);
        for (size_t i = 0; i < n_x_or; ++i)
        {
            x_or[i] = req2[i] ^ req3[i];
        }
        outbuf.commit_space(n_x_or);
    }

    /* ENCRYPT(VC, crypto_provide, len(PadC), PadC
     * PadC is reserved for future extensions to the handshake...
     * standard practice at this time is for it to be zero-length */
    crypto_provide_ = crypto_provide();
    peer_io->write(outbuf, false);
    peer_io->encrypt_init(peer_io->is_incoming(), dh_, info_hash);
    outbuf.add(VC);
    outbuf.add_uint32(crypto_provide_);
    outbuf.add_uint16(0);

    /* ENCRYPT len(IA)), ENCRYPT(IA) */
    outbuf.add_uint16(HandshakeSize);
    if (build_handshake_message(peer_io, outbuf))
    {
        have_sent_bittorrent_handshake_ = true;
    }
    else
    {
        return done(false);
    }

    /* send it */
    set_state(State::AwaitingVc);
    peer_io->write(outbuf, false);
    return READ_NOW;
}

// MSE spec: "Since the length of [PadB is] unknown,
// A will be able to resynchronize on ENCRYPT(VC)"
ReadState tr_handshake::read_vc(tr_peerIo* peer_io)
{
    auto const info_hash = peer_io->torrent_hash();
    TR_ASSERT_MSG(info_hash != tr_sha1_digest_t{}, "read_vc requires an info_hash");

    // We need to find the end of PadB by looking for `ENCRYPT(VC)`,
    // so calculate and cache the value of `ENCRYPT(VC)`.
    if (!encrypted_vc_)
    {
        auto filter = tr_message_stream_encryption::Filter{};
        filter.encrypt_init(true, dh_, info_hash);

        encrypted_vc_.emplace();
        filter.encrypt(std::data(VC), std::size(VC), std::data(*encrypted_vc_));
    }

    for (; pad_b_recv_len_ <= PadbMaxlen; ++pad_b_recv_len_)
    {
        static auto constexpr Needlen = std::size(VC);
        if (peer_io->read_buffer_size() < Needlen)
        {
            tr_logAddTraceHand(
                this,
                fmt::format("in read_vc... need {}, read {}, have {}", Needlen, pad_b_recv_len_, peer_io->read_buffer_size()));
            return READ_LATER;
        }

        if (peer_io->read_buffer_starts_with(*encrypted_vc_))
        {
            tr_logAddTraceHand(this, "found ENCRYPT(VC)!");
            // We already know it's a match; now we just need to
            // consume it from the read buffer.
            peer_io->decrypt_init(peer_io->is_incoming(), dh_, info_hash);
            peer_io->read_buffer_discard(Needlen);
            set_state(tr_handshake::State::AwaitingCryptoSelect);
            return READ_NOW;
        }

        peer_io->read_buffer_discard(1U);
    }

    tr_logAddTraceHand(this, "couldn't find ENCRYPT(VC)");
    return done(false);
}

ReadState tr_handshake::read_crypto_select(tr_peerIo* peer_io)
{
    if (static auto constexpr NeedLen = sizeof(crypto_select_) + sizeof(pad_d_len_); peer_io->read_buffer_size() < NeedLen)
    {
        return READ_LATER;
    }

    peer_io->read_uint32(&crypto_select_);
    tr_logAddTraceHand(this, fmt::format("crypto select is {}", crypto_select_));

    if ((crypto_select_ & crypto_provide_) == 0U)
    {
        tr_logAddTraceHand(this, "peer selected an encryption option we didn't offer");
        return done(false);
    }

    peer_io->read_uint16(&pad_d_len_);
    tr_logAddTraceHand(this, fmt::format("len(PadD) is {}", pad_d_len_));
    if (pad_d_len_ > PaddMaxlen)
    {
        tr_logAddTraceHand(this, "MSE handshake: len(PadD) is too long");
        return done(false);
    }

    set_state(tr_handshake::State::AwaitingPadD);
    return READ_NOW;
}

ReadState tr_handshake::read_pad_d(tr_peerIo* peer_io)
{
    tr_logAddTraceHand(this, fmt::format("PadD: need {}, got {}", pad_d_len_, peer_io->read_buffer_size()));
    if (peer_io->read_buffer_size() < pad_d_len_)
    {
        return READ_LATER;
    }

    peer_io->read_buffer_discard(pad_d_len_);

    /* maybe de-encrypt our connection */
    if (crypto_select_ == CryptoProvidePlaintext)
    {
        peer_io->encrypt_disable();
        peer_io->decrypt_disable();
    }

    set_state(tr_handshake::State::AwaitingHandshake);
    return READ_NOW;
}

// --- Incoming and Outgoing Connections

ReadState tr_handshake::read_handshake(tr_peerIo* peer_io)
{
    static auto constexpr Needlen = IncomingHandshakeLen;
    tr_logAddTraceHand(this, fmt::format("read_handshake: need {}, got {}", Needlen, peer_io->read_buffer_size()));
    if (peer_io->read_buffer_size() < Needlen)
    {
        return READ_LATER;
    }

    have_read_anything_from_peer_ = true;

    if (ia_len_ > 0U)
    {
        // do nothing, the check below won't work correctly
    }
    else if (peer_io->read_buffer_starts_with(HandshakeName)) // unencrypted
    {
        if (encryption_mode_ == TR_ENCRYPTION_REQUIRED)
        {
            tr_logAddTraceHand(this, "peer is unencrypted, and we're disallowing that");
            return done(false);
        }
        if (crypto_select_ == CryptoProvideCrypto)
        {
            tr_logAddTraceHand(this, "peer is unencrypted, and that does not agree with our handshake");
            return done(false);
        }
    }
    else if (crypto_select_ == CryptoProvidePlaintext) // encrypted
    {
        tr_logAddTraceHand(this, "peer is encrypted, and that does not agree with our handshake");
        return done(false);
    }

    auto name = decltype(HandshakeName){};
    peer_io->read_bytes(std::data(name), std::size(name));
    if (name != HandshakeName)
    {
        tr_logAddTraceHand(this, "handshake prefix not correct");
        return done(false);
    }

    // reserved bytes / flags
    auto reserved = std::array<uint8_t, HandshakeFlagsBytes>{};
    auto flags = tr_bitfield{ HandshakeFlagsBits };
    peer_io->read_bytes(std::data(reserved), std::size(reserved));
    flags.set_raw(std::data(reserved), std::size(reserved));
    peer_io->set_supports_dht(flags.test(DhtFlag));
    peer_io->set_supports_ltep(flags.test(LtepFlag));
    peer_io->set_supports_fext(flags.test(FextFlag));

    /* torrent hash */
    auto hash = tr_sha1_digest_t{};
    peer_io->read_bytes(std::data(hash), std::size(hash));

    if (is_incoming() && peer_io->torrent_hash() == tr_sha1_digest_t{}) // incoming plain handshake
    {
        if (!mediator_->torrent(hash))
        {
            tr_logAddTraceHand(this, "peer is trying to connect to us for a torrent we don't have.");
            return done(false);
        }

        peer_io->set_torrent_hash(hash);
    }
    else // outgoing, or incoming MSE handshake
    {
        if (peer_io->torrent_hash() != hash)
        {
            tr_logAddTraceHand(this, "peer returned the wrong hash. wtf?");
            return done(false);
        }
    }

    // If it's an incoming message, we need to send a response handshake
    if (!have_sent_bittorrent_handshake_)
    {
        tr_logAddTraceHand(this, "sending handshake in reply");
        if (!send_handshake(peer_io))
        {
            return done(false);
        }
    }

    set_state(State::AwaitingPeerId);
    return READ_NOW;
}

ReadState tr_handshake::read_peer_id(tr_peerIo* peer_io)
{
    // read the peer_id
    auto peer_id = tr_peer_id_t{};
    static auto constexpr Needlen = std::size(peer_id);
    tr_logAddTraceHand(this, fmt::format("read_peer_id: need {}, got {}", Needlen, peer_io->read_buffer_size()));
    if (peer_io->read_buffer_size() < Needlen)
    {
        return READ_LATER;
    }
    peer_io->read_bytes(std::data(peer_id), Needlen);
    set_peer_id(peer_id);

    auto client = std::array<char, 128>{};
    tr_clientForId(std::data(client), std::size(client), peer_id);
    tr_logAddTraceHand(this, fmt::format("peer-id is '{}' ... isIncoming is {}", std::data(client), is_incoming()));

    // if we've somehow connected to ourselves, don't keep the connection
    auto const info_hash = peer_io_->torrent_hash();
    auto const info = mediator_->torrent(info_hash);
    auto const connected_to_self = info && info->client_peer_id == peer_id;

    return done(!connected_to_self);
}

// --- Incoming Connections

ReadState tr_handshake::read_ya(tr_peerIo* peer_io)
{
    if (peer_io->read_buffer_size() < std::size(HandshakeName))
    {
        return READ_LATER;
    }

    // Jump to plain handshake
    if (peer_io->read_buffer_starts_with(HandshakeName))
    {
        tr_logAddTraceHand(this, "in read_ya... got a plain incoming handshake");
        set_state(tr_handshake::State::AwaitingHandshake);
        return READ_NOW;
    }

    auto peer_public_key = DH::key_bigend_t{};
    tr_logAddTraceHand(
        this,
        fmt::format("in read_ya... need {}, have {}", std::size(peer_public_key), peer_io->read_buffer_size()));
    if (peer_io->read_buffer_size() < std::size(peer_public_key))
    {
        return READ_LATER;
    }

    have_read_anything_from_peer_ = true;

    /* read the incoming peer's public key */
    peer_io->read_bytes(std::data(peer_public_key), std::size(peer_public_key));
    dh_.setPeerPublicKey(peer_public_key);

    // send our public key to the peer
    tr_logAddTraceHand(this, "sending B->A: Diffie Hellman Yb, PadB");
    send_public_key_and_pad<PadbMaxlen>(peer_io);

    set_state(State::AwaitingPadA);
    return READ_NOW;
}

ReadState tr_handshake::read_pad_a(tr_peerIo* peer_io)
{
    // find the end of PadA by looking for HASH('req1', S)
    auto const needle = tr_sha1::digest("req1"sv, dh_.secret());

    for (; pad_a_recv_len_ <= PadaMaxlen; ++pad_a_recv_len_)
    {
        static auto constexpr Needlen = std::size(needle);
        if (peer_io->read_buffer_size() < Needlen)
        {
            tr_logAddTraceHand(
                this,
                fmt::format(
                    "in read_pad_a... need {}, read {}, have {}",
                    Needlen,
                    pad_a_recv_len_,
                    peer_io->read_buffer_size()));
            return READ_LATER;
        }

        if (peer_io->read_buffer_starts_with(needle))
        {
            tr_logAddTraceHand(this, "found HASH('req1', S)!");
            peer_io->read_buffer_discard(Needlen);
            set_state(State::AwaitingCryptoProvide);
            return READ_NOW;
        }

        peer_io->read_buffer_discard(1U);
    }

    tr_logAddTraceHand(this, "couldn't find HASH('req1', S)");
    return done(false);
}

ReadState tr_handshake::read_crypto_provide(tr_peerIo* peer_io)
{
    /* HASH('req2', SKEY) xor HASH('req3', S), ENCRYPT(VC, crypto_provide, len(PadC)) */
    auto obfuscated_hash = tr_sha1_digest_t{};
    static auto constexpr Needlen = std::size(obfuscated_hash) + /* HASH('req2', SKEY) xor HASH('req3', S) */
        std::size(VC) + sizeof(crypto_provide_) + sizeof(pad_c_len_);

    if (peer_io->read_buffer_size() < Needlen)
    {
        return READ_LATER;
    }

    /* This next piece is HASH('req2', SKEY) xor HASH('req3', S) ...
     * we can get the first half of that (the obfuscatedTorrentHash)
     * by building the latter and xor'ing it with what the peer sent us */
    tr_logAddTraceHand(this, "reading obfuscated torrent hash...");
    auto x_or = tr_sha1_digest_t{};
    peer_io->read_bytes(std::data(x_or), std::size(x_or));

    auto const req3 = tr_sha1::digest("req3"sv, dh_.secret());
    for (size_t i = 0; i < std::size(obfuscated_hash); ++i)
    {
        obfuscated_hash[i] = x_or[i] ^ req3[i];
    }

    if (auto const info = mediator_->torrent_from_obfuscated(obfuscated_hash); info)
    {
        tr_logAddTraceHand(this, fmt::format("got INCOMING connection's MSE handshake for torrent [{}]", info->id));
        peer_io->set_torrent_hash(info->info_hash);
    }
    else
    {
        tr_logAddTraceHand(this, "can't find that torrent...");
        return done(false);
    }

    /* next part: ENCRYPT(VC, crypto_provide, len(PadC), */
    auto const& info_hash = peer_io->torrent_hash();
    TR_ASSERT_MSG(info_hash != tr_sha1_digest_t{}, "read_crypto_provide requires an info_hash");
    peer_io->decrypt_init(peer_io->is_incoming(), dh_, info_hash);

    auto vc_in = vc_t{};
    peer_io->read_bytes(std::data(vc_in), std::size(vc_in));
    if (vc_in != VC)
    {
        tr_logAddTraceHand(this, "peer's VC is not all 0");
        return done(false);
    }

    peer_io->read_uint32(&crypto_provide_);
    tr_logAddTraceHand(this, fmt::format("crypto_provide is {}", crypto_provide_));

    peer_io->read_uint16(&pad_c_len_);
    tr_logAddTraceHand(this, fmt::format("len(PadC) is {}", pad_c_len_));
    if (pad_c_len_ > PadcMaxlen)
    {
        tr_logAddTraceHand(this, "peer's PadC is too big");
        return done(false);
    }

    set_state(State::AwaitingPadC);
    return READ_NOW;
}

ReadState tr_handshake::read_pad_c(tr_peerIo* peer_io)
{
    if (auto const needlen = pad_c_len_ + sizeof(ia_len_); peer_io->read_buffer_size() < needlen)
    {
        return READ_LATER;
    }

    // read the throwaway padc
    peer_io->read_buffer_discard(pad_c_len_);

    /* read ia_len */
    peer_io->read_uint16(&ia_len_);
    tr_logAddTraceHand(this, fmt::format("len(IA) is {}", ia_len_));
    set_state(State::AwaitingIa);
    return READ_NOW;
}

ReadState tr_handshake::read_ia(tr_peerIo* peer_io)
{
    size_t const needlen = ia_len_;

    tr_logAddTraceHand(this, fmt::format("reading IA... have {}, need {}", peer_io->read_buffer_size(), needlen));

    if (peer_io->read_buffer_size() < needlen)
    {
        return READ_LATER;
    }

    // B->A: ENCRYPT(VC, crypto_select, len(padD), padD), ENCRYPT2(Payload Stream)
    auto const& info_hash = peer_io->torrent_hash();
    TR_ASSERT_MSG(info_hash != tr_sha1_digest_t{}, "read_ia requires an info_hash");

    static auto constexpr BufSize = std::size(VC) + sizeof(crypto_select_) + sizeof(pad_d_len_) + HandshakeSize;
    auto outbuf = libtransmission::StackBuffer<BufSize, std::byte>{};
    peer_io->encrypt_init(peer_io->is_incoming(), dh_, info_hash);

    // send VC
    tr_logAddTraceHand(this, "sending vc");
    outbuf.add(VC);

    /* send crypto_select */
    crypto_select_ = get_crypto_select(encryption_mode_, crypto_provide_);
    if (crypto_select_ != 0U)
    {
        tr_logAddTraceHand(this, fmt::format("selecting crypto mode '{}'", crypto_select_));
        outbuf.add_uint32(crypto_select_);
    }
    else
    {
        tr_logAddTraceHand(this, "peer didn't offer an encryption mode we like.");
        return done(false);
    }

    tr_logAddTraceHand(this, "sending pad d");

    /* ENCRYPT(VC, crypto_provide, len(PadD), PadD
     * PadD is reserved for future extensions to the handshake...
     * standard practice at this time is for it to be zero-length */
    outbuf.add_uint16(0U);

    /* maybe de-encrypt our connection */
    if (crypto_select_ == CryptoProvidePlaintext)
    {
        peer_io->write(outbuf, false);
        TR_ASSERT(std::empty(outbuf));

        // All future communications will use ENCRYPT2()
        peer_io->encrypt_disable();
        peer_io->decrypt_disable(ia_len_);
    }

    /* now await the handshake */
    set_state(State::AwaitingHandshake);
    return READ_NOW;
}

// ---

ReadState tr_handshake::can_read(tr_peerIo* peer_io, void* vhandshake, size_t* piece)
{
    auto* handshake = static_cast<tr_handshake*>(vhandshake);

    /* no piece data in handshake */
    *piece = 0;

    tr_logAddTraceHand(handshake, fmt::format("handling canRead; state is [{}]", handshake->state_string()));

    ReadState ret = READ_NOW;
    while (ret == READ_NOW)
    {
        switch (handshake->state())
        {
        case State::AwaitingHandshake:
            ret = handshake->read_handshake(peer_io);
            break;

        case State::AwaitingPeerId:
            ret = handshake->read_peer_id(peer_io);
            break;

        case State::AwaitingYa:
            ret = handshake->read_ya(peer_io);
            break;

        case State::AwaitingPadA:
            ret = handshake->read_pad_a(peer_io);
            break;

        case State::AwaitingCryptoProvide:
            ret = handshake->read_crypto_provide(peer_io);
            break;

        case State::AwaitingPadC:
            ret = handshake->read_pad_c(peer_io);
            break;

        case State::AwaitingIa:
            ret = handshake->read_ia(peer_io);
            break;

        case State::AwaitingYb:
            ret = handshake->read_yb(peer_io);
            break;

        case State::AwaitingVc:
            ret = handshake->read_vc(peer_io);
            break;

        case State::AwaitingCryptoSelect:
            ret = handshake->read_crypto_select(peer_io);
            break;

        case State::AwaitingPadD:
            ret = handshake->read_pad_d(peer_io);
            break;

        default:
            TR_ASSERT_MSG(
                false,
                fmt::format(FMT_STRING("unhandled handshake state {:d}"), static_cast<int>(handshake->state())));
            ret = READ_ERR;
            break;
        }
    }

    return ret;
}

void tr_handshake::on_error(tr_peerIo* io, tr_error const& error, void* vhandshake)
{
    auto* handshake = static_cast<tr_handshake*>(vhandshake);

    if (io->is_utp() && !io->is_incoming() && handshake->is_state(State::AwaitingYb))
    {
        // the peer probably doesn't speak µTP.

        auto const info_hash = io->torrent_hash();
        auto const info = handshake->mediator_->torrent(info_hash);

        /* Don't mark a peer as non-µTP unless it's really a connect failure. */
        if ((error.code() == ETIMEDOUT || error.code() == ECONNREFUSED) && info)
        {
            handshake->mediator_->set_utp_failed(info_hash, io->socket_address());
        }

        if (handshake->mediator_->allows_tcp() && io->reconnect())
        {
            handshake->send_handshake(io);
            handshake->set_state(State::AwaitingHandshake);
            return;
        }
    }

    /* if the error happened while we were sending a public key, we might
     * have encountered a peer that doesn't do encryption... reconnect and
     * try a plaintext handshake */
    if ((handshake->is_state(State::AwaitingYb) || handshake->is_state(State::AwaitingVc)) &&
        handshake->encryption_mode_ != TR_ENCRYPTION_REQUIRED && handshake->mediator_->allows_tcp() && io->reconnect())
    {
        tr_logAddTraceHand(handshake, "handshake failed, trying plaintext...");
        handshake->send_handshake(io);
        handshake->set_state(State::AwaitingHandshake);
        return;
    }

    tr_logAddTraceHand(handshake, fmt::format("handshake socket err: {:s} ({:d})", error.message(), error.code()));
    handshake->done(false);
}

// ---

bool tr_handshake::build_handshake_message(tr_peerIo* io, libtransmission::BufferWriter<std::byte>& buf) const
{
    auto const& info_hash = io->torrent_hash();
    TR_ASSERT_MSG(info_hash != tr_sha1_digest_t{}, "build_handshake_message requires an info_hash");

    auto const info = mediator_->torrent(info_hash);
    if (!info)
    {
        return false;
    }

    auto flags = tr_bitfield{ HandshakeFlagsBits };
    flags.set(LtepFlag);
    flags.set(FextFlag);
    if (mediator_->allows_dht())
    {
        flags.set(DhtFlag);
    }
    auto const flag_bytes = flags.raw();

    buf.add(HandshakeName);
    buf.add(flag_bytes);
    buf.add(info_hash);
    buf.add(info->client_peer_id);

    return true;
}

bool tr_handshake::send_handshake(tr_peerIo* io)
{
    auto msg = libtransmission::StackBuffer<HandshakeSize, std::byte>{};
    if (!build_handshake_message(io, msg))
    {
        return false;
    }
    TR_ASSERT(std::size(msg) == HandshakeSize);
    io->write(msg, false);
    have_sent_bittorrent_handshake_ = true;
    return true;
}

uint32_t tr_handshake::crypto_provide() const noexcept
{
    auto provide = uint32_t{};

    switch (encryption_mode_)
    {
    case TR_ENCRYPTION_REQUIRED:
    case TR_ENCRYPTION_PREFERRED:
        provide |= CryptoProvideCrypto;
        break;

    case TR_CLEAR_PREFERRED:
        provide |= CryptoProvideCrypto | CryptoProvidePlaintext;
        break;
    }

    return provide;
}

[[nodiscard]] uint32_t tr_handshake::get_crypto_select(tr_encryption_mode encryption_mode, uint32_t crypto_provide) noexcept
{
    auto choices = std::array<uint32_t, 2>{};
    int n_choices = 0;

    switch (encryption_mode)
    {
    case TR_ENCRYPTION_REQUIRED:
        choices[n_choices++] = CryptoProvideCrypto;
        break;

    case TR_ENCRYPTION_PREFERRED:
        choices[n_choices++] = CryptoProvideCrypto;
        choices[n_choices++] = CryptoProvidePlaintext;
        break;

    case TR_CLEAR_PREFERRED:
        choices[n_choices++] = CryptoProvidePlaintext;
        choices[n_choices++] = CryptoProvideCrypto;
        break;
    }

    for (auto const& choice : choices)
    {
        if ((crypto_provide & choice) != 0)
        {
            return choice;
        }
    }

    return 0;
}

bool tr_handshake::fire_done(bool is_connected)
{
    maybe_recycle_dh();

    if (!on_done_)
    {
        return false;
    }

    // handshake could get destroyed inside on_done,
    // so handle all our housekeeping *before* calling it

    auto cb = DoneFunc{};
    std::swap(cb, on_done_);

    return (cb)(Result{ peer_io_, peer_id_, have_read_anything_from_peer_, is_connected });
}

std::string_view tr_handshake::state_string(State state) noexcept
{
    switch (state)
    {
    case State::AwaitingHandshake:
        return "awaiting handshake";
    case State::AwaitingPeerId:
        return "awaiting peer id";
    case State::AwaitingYa:
        return "awaiting ya";
    case State::AwaitingPadA:
        return "awaiting pad a";
    case State::AwaitingCryptoProvide:
        return "awaiting crypto provide";
    case State::AwaitingPadC:
        return "awaiting pad c";
    case State::AwaitingIa:
        return "awaiting ia";

    // outgoing
    case State::AwaitingYb:
        return "awaiting yb";
    case State::AwaitingVc:
        return "awaiting vc";
    case State::AwaitingCryptoSelect:
        return "awaiting crypto select";
    case State::AwaitingPadD:
        return "awaiting pad d";
    }

    return "unknown state";
}

tr_handshake::tr_handshake(Mediator* mediator, std::shared_ptr<tr_peerIo> peer_io, tr_encryption_mode mode, DoneFunc on_done)
    : dh_{ tr_handshake::get_dh(mediator) }
    , on_done_{ std::move(on_done) }
    , peer_io_{ std::move(peer_io) }
    , timeout_timer_{ mediator->timer_maker().create([this]() { fire_done(false); }) }
    , mediator_{ mediator }
    , encryption_mode_{ mode }
{
    timeout_timer_->start_single_shot(HandshakeTimeoutSec);

    peer_io_->set_callbacks(&tr_handshake::can_read, nullptr, &tr_handshake::on_error, this);

    if (is_incoming())
    {
        set_state(State::AwaitingYa);
    }
    else if (encryption_mode_ != TR_CLEAR_PREFERRED)
    {
        send_ya(peer_io_.get());
    }
    else
    {
        tr_logAddTraceHand(this, "sending plain handshake");
        send_handshake(peer_io_.get());
        set_state(State::AwaitingHandshake);
    }
}
>>>>>>> 65d8ae53
<|MERGE_RESOLUTION|>--- conflicted
+++ resolved
@@ -1,5 +1,3 @@
-<<<<<<< HEAD
-=======
 // This file Copyright © Mnemosyne LLC.
 // It may be used under GPLv2 (SPDX: GPL-2.0-only), GPLv3 (SPDX: GPL-3.0-only),
 // or any future license endorsed by Mnemosyne LLC.
@@ -835,5 +833,4 @@
         send_handshake(peer_io_.get());
         set_state(State::AwaitingHandshake);
     }
-}
->>>>>>> 65d8ae53
+}