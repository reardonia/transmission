// This file Copyright © Mnemosyne LLC.
// It may be used under GPLv2 (SPDX: GPL-2.0-only), GPLv3 (SPDX: GPL-3.0-only),
// or any future license endorsed by Mnemosyne LLC.
// License text can be found in the licenses/ folder.

#include <algorithm>
#include <array>
#include <bitset>
#include <cerrno>
#include <cstddef>
#include <cstdint> // uint8_t, uint32_t, int64_t
#include <ctime>
#include <deque>
#include <iterator>
#include <memory> // std::unique_ptr
#include <optional>
#include <queue>
#include <ratio>
#include <string>
#include <string_view>
#include <tuple>
#include <unordered_map>
#include <utility>
#include <vector>

#include <fmt/core.h>

#include <small/vector.hpp>

#include "libtransmission/transmission.h"

#include "libtransmission/bitfield.h"
#include "libtransmission/block-info.h"
#include "libtransmission/cache.h"
#include "libtransmission/crypto-utils.h"
#include "libtransmission/interned-string.h"
#include "libtransmission/log.h"
#include "libtransmission/peer-common.h"
#include "libtransmission/peer-io.h"
#include "libtransmission/peer-mgr.h"
#include "libtransmission/peer-msgs.h"
#include "libtransmission/quark.h"
#include "libtransmission/session.h"
#include "libtransmission/timer.h"
#include "libtransmission/torrent-magnet.h"
#include "libtransmission/torrent.h"
#include "libtransmission/tr-assert.h"
#include "libtransmission/tr-buffer.h"
#include "libtransmission/tr-macros.h"
#include "libtransmission/utils.h"
#include "libtransmission/variant.h"
#include "libtransmission/version.h"

struct tr_error;

#ifndef EBADMSG
#define EBADMSG EINVAL
#endif

using namespace std::literals;

namespace
{
// initial capacity is big enough to hold a BtPeerMsgs::Piece message
using MessageBuffer = libtransmission::StackBuffer<tr_block_info::BlockSize + 16U, std::byte, std::ratio<5, 1>>;
using MessageReader = libtransmission::BufferReader<std::byte>;
using MessageWriter = libtransmission::BufferWriter<std::byte>;

// these values are hardcoded by various BEPs as noted
namespace BtPeerMsgs
{
// https://www.bittorrent.org/beps/bep_0003.html#peer-messages
auto constexpr Choke = uint8_t{ 0 };
auto constexpr Unchoke = uint8_t{ 1 };
auto constexpr Interested = uint8_t{ 2 };
auto constexpr NotInterested = uint8_t{ 3 };
auto constexpr Have = uint8_t{ 4 };
auto constexpr Bitfield = uint8_t{ 5 };
auto constexpr Request = uint8_t{ 6 };
auto constexpr Piece = uint8_t{ 7 };
auto constexpr Cancel = uint8_t{ 8 };

// https://www.bittorrent.org/beps/bep_0005.html#bittorrent-protocol-extension
auto constexpr Port = uint8_t{ 9 };

// https://www.bittorrent.org/beps/bep_0006.html
auto constexpr FextSuggest = uint8_t{ 13 };
auto constexpr FextHaveAll = uint8_t{ 14 };
auto constexpr FextHaveNone = uint8_t{ 15 };
auto constexpr FextReject = uint8_t{ 16 };
auto constexpr FextAllowedFast = uint8_t{ 17 };

// https://www.bittorrent.org/beps/bep_0010.html
// see also LtepMessageIds below
auto constexpr Ltep = uint8_t{ 20 };

[[nodiscard]] constexpr std::string_view debug_name(uint8_t type) noexcept
{
    switch (type)
    {
    case Bitfield:
        return "bitfield"sv;
    case Cancel:
        return "cancel"sv;
    case Choke:
        return "choke"sv;
    case FextAllowedFast:
        return "fext-allow-fast"sv;
    case FextHaveAll:
        return "fext-have-all"sv;
    case FextHaveNone:
        return "fext-have-none"sv;
    case FextReject:
        return "fext-reject"sv;
    case FextSuggest:
        return "fext-suggest"sv;
    case Have:
        return "have"sv;
    case Interested:
        return "interested"sv;
    case Ltep:
        return "ltep"sv;
    case NotInterested:
        return "not-interested"sv;
    case Piece:
        return "piece"sv;
    case Port:
        return "port"sv;
    case Request:
        return "request"sv;
    case Unchoke:
        return "unchoke"sv;
    default:
        return "unknown"sv;
    }
}

} // namespace BtPeerMsgs

namespace LtepMessages
{

// https://www.bittorrent.org/beps/bep_0010.html
auto constexpr Handshake = uint8_t{ 0 };

} // namespace LtepMessages

// https://www.bittorrent.org/beps/bep_0010.html
// Client-defined extension message IDs that we tell peers about
// in the LTEP handshake and will respond to when sent in an LTEP
// message.
enum LtepMessageIds : uint8_t
{
    // we support peer exchange (bep 11)
    // https://www.bittorrent.org/beps/bep_0011.html
    UT_PEX_ID = 1,

    // we support sending metadata files (bep 9)
    // https://www.bittorrent.org/beps/bep_0009.html
    // see also MetadataMsgType below
    UT_METADATA_ID = 3,
};

// https://www.bittorrent.org/beps/bep_0009.html
namespace MetadataMsgType
{

auto constexpr Request = 0;
auto constexpr Data = 1;
auto constexpr Reject = 2;

} // namespace MetadataMsgType

auto constexpr MinChokePeriodSec = time_t{ 10 };

// idle seconds before we send a keepalive
auto constexpr KeepaliveIntervalSecs = time_t{ 100 };

auto constexpr MetadataReqQ = size_t{ 64U };

auto constexpr ReqQ = 512;

// when we're making requests from another peer,
// batch them together to send enough requests to
// meet our bandwidth goals for the next N seconds
auto constexpr RequestBufSecs = time_t{ 10 };

// ---

auto constexpr MaxPexPeerCount = size_t{ 50U };

// ---

enum class EncryptionPreference : uint8_t
{
    Unknown,
    Yes,
    No
};

// ---

struct peer_request
{
    uint32_t index = 0;
    uint32_t offset = 0;
    uint32_t length = 0;

    [[nodiscard]] auto constexpr operator==(peer_request const& that) const noexcept
    {
        return this->index == that.index && this->offset == that.offset && this->length == that.length;
    }

    [[nodiscard]] static auto from_block(tr_torrent const& tor, tr_block_index_t block) noexcept
    {
        auto const loc = tor.block_loc(block);
        return peer_request{ loc.piece, loc.piece_offset, tor.block_size(block) };
    }
};

// ---

/* this is raw, unchanged data from the peer regarding
 * the current message that it's sending us. */
struct tr_incoming
{
    std::optional<uint32_t> length; // the full message payload length. Includes the +1 for id length
    std::optional<uint8_t> id; // the protocol message, e.g. BtPeerMsgs::Piece
    MessageBuffer payload;

    struct incoming_piece_data
    {
        explicit incoming_piece_data(uint32_t block_size)
            : buf{ std::make_unique<Cache::BlockData>(block_size) }
            , block_size_{ block_size }
        {
        }

        [[nodiscard]] bool add_span(size_t begin, size_t end)
        {
            if (begin > end || end > block_size_)
            {
                return false;
            }

            for (; begin < end; ++begin)
            {
                have_.set(begin);
            }

            return true;
        }

        [[nodiscard]] auto has_all() const noexcept
        {
            return have_.count() >= block_size_;
        }

        std::unique_ptr<Cache::BlockData> buf;

    private:
        std::bitset<tr_block_info::BlockSize> have_;
        uint32_t const block_size_;
    };

    std::unordered_map<tr_block_index_t, incoming_piece_data> blocks;
};

#define myLogMacro(msgs, level, text) \
    do \
    { \
        if (tr_logLevelIsActive(level)) \
        { \
            tr_logAddMessage( \
                __FILE__, \
                __LINE__, \
                (level), \
                fmt::format("{:s} [{:s}]: {:s}", (msgs)->display_name(), (msgs)->user_agent().sv(), text), \
                (msgs)->tor_.name()); \
        } \
    } while (0)

#define logdbg(msgs, text) myLogMacro(msgs, TR_LOG_DEBUG, text)
#define logtrace(msgs, text) myLogMacro(msgs, TR_LOG_TRACE, text)
#define logwarn(msgs, text) myLogMacro(msgs, TR_LOG_WARN, text)

using ReadResult = std::pair<ReadState, size_t /*n_piece_data_bytes_read*/>;

/**
 * Low-level communication state information about a connected peer.
 *
 * This structure remembers the low-level protocol states that we're
 * in with this peer, such as active requests, pex messages, and so on.
 * Its fields are all private to peer-msgs.c.
 *
 * Data not directly involved with sending & receiving messages is
 * stored in tr_peer, where it can be accessed by both peermsgs and
 * the peer manager.
 *
 * @see tr_peer
 * @see tr_peer_info
 */
class tr_peerMsgsImpl final : public tr_peerMsgs
{
public:
    tr_peerMsgsImpl(
        tr_torrent& torrent_in,
        std::shared_ptr<tr_peer_info> peer_info_in,
        std::shared_ptr<tr_peerIo> io_in,
        tr_interned_string client,
        tr_peer_callback_bt callback,
        void* callback_data)
<<<<<<< HEAD
#ifdef WITH_UTP
        : tr_peerMsgs{ torrent_in, peer_info_in, client, io_in->is_encrypted(), io_in->is_incoming(), io_in->is_utp() }
#else
        : tr_peerMsgs{ torrent_in, peer_info_in, client, io_in->is_encrypted(), io_in->is_incoming(), false }
#endif
=======
        : tr_peerMsgs{ torrent_in, std::move(peer_info_in), client, io_in->is_encrypted(), io_in->is_incoming(), io_in->is_utp() }
>>>>>>> 5f091fac
        , tor_{ torrent_in }
        , io_{ std::move(io_in) }
        , have_{ torrent_in.piece_count() }
        , callback_{ callback }
        , callback_data_{ callback_data }
    {
        if (tor_.allows_pex())
        {
            pex_timer_ = session->timerMaker().create([this]() { send_ut_pex(); });
            pex_timer_->start_repeating(SendPexInterval);
        }

        if (io_->supports_ltep())
        {
            send_ltep_handshake();
        }

        protocol_send_bitfield();

        if (session->allowsDHT() && io_->supports_dht())
        {
            protocol_send_port(session->udpPort());
        }

        io_->set_callbacks(can_read, did_write, got_error, this);
        update_desired_request_count();

        update_active();
    }

    tr_peerMsgsImpl(tr_peerMsgsImpl&&) = delete;
    tr_peerMsgsImpl(tr_peerMsgsImpl const&) = delete;
    tr_peerMsgsImpl& operator=(tr_peerMsgsImpl&&) = delete;
    tr_peerMsgsImpl& operator=(tr_peerMsgsImpl const&) = delete;

    ~tr_peerMsgsImpl() override
    {
        set_active(TR_UP, false);
        set_active(TR_DOWN, false);

        if (io_)
        {
            io_->clear();
        }
    }

    // ---

    [[nodiscard]] Speed get_piece_speed(uint64_t now, tr_direction dir) const override
    {
        return io_->get_piece_speed(now, dir);
    }

    [[nodiscard]] size_t active_req_count(tr_direction dir) const noexcept override
    {
        switch (dir)
        {
        case TR_CLIENT_TO_PEER: // requests we sent
            return tr_peerMgrCountActiveRequestsToPeer(&tor_, this);

        case TR_PEER_TO_CLIENT: // requests they sent
            return std::size(peer_requested_);

        default:
            TR_ASSERT(0);
            return {};
        }
    }

    [[nodiscard]] tr_socket_address socket_address() const override
    {
        return io_->socket_address();
    }

    [[nodiscard]] std::string display_name() const override
    {
        return socket_address().display_name();
    }

    [[nodiscard]] tr_bitfield const& has() const noexcept override
    {
        return have_;
    }

    // ---

    void on_torrent_got_metainfo() noexcept override
    {
        update_active();
    }

    void cancel_block_request(tr_block_index_t block) override
    {
        cancels_sent_to_peer.add(tr_time(), 1);
        protocol_send_cancel(peer_request::from_block(tor_, block));
    }

    void set_choke(bool peer_is_choked) override
    {
        auto const now = tr_time();
        auto const fibrillation_time = now - MinChokePeriodSec;

        if (choke_changed_at_ > fibrillation_time)
        {
            logtrace(this, fmt::format("Not changing choke to {} to avoid fibrillation", peer_is_choked));
        }
        else if (this->peer_is_choked() != peer_is_choked)
        {
            set_peer_choked(peer_is_choked);

            // https://www.bittorrent.org/beps/bep_0006.html#reject-request
            // A peer SHOULD choke first and then reject requests so that
            // the peer receiving the choke does not re-request the pieces.
            protocol_send_choke(peer_is_choked);
            if (peer_is_choked)
            {
                reject_all_requests();
            }

            choke_changed_at_ = now;
            update_active(TR_CLIENT_TO_PEER);
        }
    }

    void pulse() override;

    void on_piece_completed(tr_piece_index_t piece) override
    {
        protocol_send_have(piece);

        // since we have more pieces now, we might not be interested in this peer
        update_interest();
    }

    void set_interested(bool interested) override
    {
        if (client_is_interested() != interested)
        {
            set_client_interested(interested);
            protocol_send_interest(interested);
            update_active(TR_PEER_TO_CLIENT);
        }
    }

    // ---

    void request_blocks(tr_block_span_t const* block_spans, size_t n_spans) override
    {
        TR_ASSERT(tor_.client_can_download());
        TR_ASSERT(client_is_interested());
        TR_ASSERT(!client_is_choked());

        for (auto const *span = block_spans, *span_end = span + n_spans; span != span_end; ++span)
        {
            for (auto [block, block_end] = *span; block < block_end; ++block)
            {
                // Note that requests can't cross over a piece boundary.
                // So if a piece isn't evenly divisible by the block size,
                // we need to split our block request info per-piece chunks.
                auto const byte_begin = tor_.block_loc(block).byte;
                auto const block_size = tor_.block_size(block);
                auto const byte_end = byte_begin + block_size;
                for (auto offset = byte_begin; offset < byte_end;)
                {
                    auto const loc = tor_.byte_loc(offset);
                    auto const left_in_block = block_size - loc.block_offset;
                    auto const left_in_piece = tor_.piece_size(loc.piece) - loc.piece_offset;
                    auto const req_len = std::min(left_in_block, left_in_piece);
                    protocol_send_request({ loc.piece, loc.piece_offset, req_len });
                    offset += req_len;
                }
            }

            tr_peerMgrClientSentRequests(&tor_, this, *span);
        }
    }

    void update_active()
    {
        update_active(TR_UP);
        update_active(TR_DOWN);
    }

    void update_active(tr_direction direction)
    {
        TR_ASSERT(tr_isDirection(direction));
        set_active(direction, calculate_active(direction));
    }

    [[nodiscard]] bool calculate_active(tr_direction direction) const
    {
        if (direction == TR_CLIENT_TO_PEER)
        {
            return peer_is_interested() && !peer_is_choked();
        }

        // TR_PEER_TO_CLIENT

        if (!tor_.has_metainfo())
        {
            return true;
        }

        auto const active = client_is_interested() && !client_is_choked();
        TR_ASSERT(!active || !tor_.is_done());
        return active;
    }

private:
    // ---

    void update_interest()
    {
        // TODO(ckerr) -- might need to poke the mgr on startup

        // additional note (tearfur)
        // by "poke the mgr", Charles probably meant calling isPeerInteresting(),
        // then pass the result to set_interesting()
    }

    // ---

    [[nodiscard]] bool is_valid_request(peer_request const& req) const;

    void reject_all_requests()
    {
        auto& queue = peer_requested_;

        if (auto const must_send_rej = io_->supports_fext(); must_send_rej)
        {
            std::for_each(std::begin(queue), std::end(queue), [this](peer_request const& req) { protocol_send_reject(req); });
        }

        queue.clear();
    }

    [[nodiscard]] bool can_add_request_from_peer(peer_request const& req);

    void on_peer_made_request(peer_request const& req)
    {
        if (can_add_request_from_peer(req))
        {
            peer_requested_.emplace_back(req);
        }
        else if (io_->supports_fext())
        {
            protocol_send_reject(req);
        }
    }

    // how many blocks could we request from this peer right now?
    [[nodiscard]] size_t max_available_reqs() const;

    void update_desired_request_count()
    {
        desired_request_count_ = max_available_reqs();
    }

    void update_block_requests();

    // ---

    [[nodiscard]] std::optional<int64_t> pop_next_metadata_request()
    {
        auto& reqs = peer_requested_metadata_pieces_;

        if (std::empty(reqs))
        {
            return {};
        }

        auto next = reqs.front();
        reqs.pop();
        return next;
    }

    void update_metadata_requests(time_t now) const;
    [[nodiscard]] size_t add_next_metadata_piece();
    [[nodiscard]] size_t add_next_block(time_t now_sec, uint64_t now_msec);
    [[nodiscard]] size_t fill_output_buffer(time_t now_sec, uint64_t now_msec);

    // ---

    void send_ltep_handshake();
    void parse_ltep_handshake(MessageReader& payload);
    void parse_ut_metadata(MessageReader& payload_in);
    void parse_ut_pex(MessageReader& payload);
    void parse_ltep(MessageReader& payload);

    void send_ut_pex();

    int client_got_block(std::unique_ptr<Cache::BlockData> block_data, tr_block_index_t block);
    ReadResult read_piece_data(MessageReader& payload);
    ReadResult process_peer_message(uint8_t id, MessageReader& payload);

    // ---

    size_t protocol_send_keepalive() const;

    template<typename... Args>
    size_t protocol_send_message(uint8_t type, Args const&... args) const;

    size_t protocol_send_reject(peer_request const& req) const
    {
        TR_ASSERT(io_->supports_fext());
        return protocol_send_message(BtPeerMsgs::FextReject, req.index, req.offset, req.length);
    }

    size_t protocol_send_cancel(peer_request const& req) const
    {
        return protocol_send_message(BtPeerMsgs::Cancel, req.index, req.offset, req.length);
    }

    size_t protocol_send_request(peer_request const& req) const
    {
        TR_ASSERT(is_valid_request(req));
        return protocol_send_message(BtPeerMsgs::Request, req.index, req.offset, req.length);
    }

    size_t protocol_send_port(tr_port const port) const
    {
        return protocol_send_message(BtPeerMsgs::Port, port.host());
    }

    size_t protocol_send_have(tr_piece_index_t const index) const
    {
        static_assert(sizeof(tr_piece_index_t) == sizeof(uint32_t));
        return protocol_send_message(BtPeerMsgs::Have, index);
    }

    size_t protocol_send_choke(bool const choke) const
    {
        return protocol_send_message(choke ? BtPeerMsgs::Choke : BtPeerMsgs::Unchoke);
    }

    void protocol_send_interest(bool const b) const
    {
        protocol_send_message(b ? BtPeerMsgs::Interested : BtPeerMsgs::NotInterested);
    }

    void protocol_send_bitfield();

    // ---

    void publish(tr_peer_event const& peer_event)
    {
        if (callback_ != nullptr)
        {
            (*callback_)(this, peer_event, callback_data_);
        }
    }

    // ---

    static void did_write(tr_peerIo* /*io*/, size_t bytes_written, bool was_piece_data, void* vmsgs);
    static ReadState can_read(tr_peerIo* io, void* vmsgs, size_t* piece);
    static void got_error(tr_peerIo* /*io*/, tr_error const& /*error*/, void* vmsgs);

    // ---

    bool peer_supports_pex_ = false;
    bool peer_supports_metadata_xfer_ = false;
    bool client_sent_ltep_handshake_ = false;

    size_t desired_request_count_ = 0;

    uint8_t ut_pex_id_ = 0;
    uint8_t ut_metadata_id_ = 0;

    tr_port dht_port_;

    EncryptionPreference encryption_preference_ = EncryptionPreference::Unknown;

    tr_torrent& tor_;

    std::shared_ptr<tr_peerIo> const io_;

    std::deque<peer_request> peer_requested_;

    std::array<std::vector<tr_pex>, NUM_TR_AF_INET_TYPES> pex_;

    std::queue<int64_t> peer_requested_metadata_pieces_;

    time_t client_sent_at_ = 0;

    time_t choke_changed_at_ = 0;

    tr_incoming incoming_ = {};

    // if the peer supports the Extension Protocol in BEP 10 and
    // supplied a reqq argument, it's stored here.
    std::optional<size_t> reqq_;

    std::unique_ptr<libtransmission::Timer> pex_timer_;

    tr_bitfield have_;

    tr_peer_callback_bt const callback_;
    void* const callback_data_;

    // seconds between periodic send_ut_pex() calls
    static auto constexpr SendPexInterval = 90s;
};

// ---

[[nodiscard]] constexpr bool is_message_length_correct(tr_torrent const& tor, uint8_t id, uint32_t len)
{
    switch (id)
    {
    case BtPeerMsgs::Choke:
    case BtPeerMsgs::Unchoke:
    case BtPeerMsgs::Interested:
    case BtPeerMsgs::NotInterested:
    case BtPeerMsgs::FextHaveAll:
    case BtPeerMsgs::FextHaveNone:
        return len == 1U;

    case BtPeerMsgs::Have:
    case BtPeerMsgs::FextSuggest:
    case BtPeerMsgs::FextAllowedFast:
        return len == 5U;

    case BtPeerMsgs::Bitfield:
        return !tor.has_metainfo() || len == 1 + ((tor.piece_count() + 7U) / 8U);

    case BtPeerMsgs::Request:
    case BtPeerMsgs::Cancel:
    case BtPeerMsgs::FextReject:
        return len == 13U;

    case BtPeerMsgs::Piece:
        len -= sizeof(id) + sizeof(uint32_t /*piece*/) + sizeof(uint32_t /*offset*/);
        return len <= tr_block_info::BlockSize;

    case BtPeerMsgs::Port:
        return len == 3U;

    case BtPeerMsgs::Ltep:
        return len >= 2U;

    default: // unrecognized message
        return false;
    }
}

namespace protocol_send_message_helpers
{
[[nodiscard]] constexpr auto get_param_length(uint8_t param) noexcept
{
    return sizeof(param);
}

[[nodiscard]] constexpr auto get_param_length(uint16_t param) noexcept
{
    return sizeof(param);
}

[[nodiscard]] constexpr auto get_param_length(uint32_t param) noexcept
{
    return sizeof(param);
}

template<typename T>
[[nodiscard]] TR_CONSTEXPR20 auto get_param_length(T const& param) noexcept
{
    return std::size(param);
}

// ---

void add_param(MessageWriter& buffer, uint8_t param) noexcept
{
    buffer.add_uint8(param);
}

void add_param(MessageWriter& buffer, uint16_t param) noexcept
{
    buffer.add_uint16(param);
}

void add_param(MessageWriter& buffer, uint32_t param) noexcept
{
    buffer.add_uint32(param);
}

template<typename T>
void add_param(MessageWriter& buffer, T const& param) noexcept
{
    buffer.add(param);
}

// ---

[[nodiscard]] std::string log_param(uint8_t param)
{
    return fmt::format(" {:d}", static_cast<int>(param));
}

[[nodiscard]] std::string log_param(uint16_t param)
{
    return fmt::format(" {:d}", static_cast<int>(param));
}

[[nodiscard]] std::string log_param(uint32_t param)
{
    return fmt::format(" {:d}", static_cast<int>(param));
}

template<typename T>
[[nodiscard]] std::string log_param(T const& /*unused*/)
{
    return " []";
}

template<typename... Args>
[[nodiscard]] std::string build_log_message(uint8_t type, Args const&... args)
{
    auto text = fmt::format("sending '{:s}'", BtPeerMsgs::debug_name(type));
    (text.append(log_param(args)), ...);
    return text;
}

template<typename... Args>
size_t build_peer_message(MessageWriter& out, uint8_t type, Args const&... args)
{
    auto msg_len = sizeof(type);
    ((msg_len += get_param_length(args)), ...);
    out.add_uint32(msg_len);
    out.add_uint8(type);
    (add_param(out, args), ...);

    return msg_len;
}
} // namespace protocol_send_message_helpers

template<typename... Args>
size_t tr_peerMsgsImpl::protocol_send_message(uint8_t type, Args const&... args) const
{
    using namespace protocol_send_message_helpers;

    logtrace(this, build_log_message(type, args...));

    auto out = MessageBuffer{};
    [[maybe_unused]] auto const msg_len = build_peer_message(out, type, args...);
    TR_ASSERT(is_message_length_correct(tor_, type, msg_len));
    auto const n_bytes_added = std::size(out);
    io_->write(out, type == BtPeerMsgs::Piece);
    return n_bytes_added;
}

void tr_peerMsgsImpl::protocol_send_bitfield()
{
    bool const fext = io_->supports_fext();

    if (fext && tor_.has_all())
    {
        protocol_send_message(BtPeerMsgs::FextHaveAll);
    }
    else if (fext && tor_.has_none())
    {
        protocol_send_message(BtPeerMsgs::FextHaveNone);
    }
    else if (!tor_.has_none())
    {
        // https://www.bittorrent.org/beps/bep_0003.html#peer-messages
        // Downloaders which don't have anything yet may skip the 'bitfield' message.
        protocol_send_message(BtPeerMsgs::Bitfield, tor_.create_piece_bitfield());
    }
}

size_t tr_peerMsgsImpl::protocol_send_keepalive() const
{
    logtrace(this, "sending 'keepalive'");

    auto out = MessageBuffer{};
    out.add_uint32(0);

    auto const n_bytes_added = std::size(out);
    io_->write(out, false);
    return n_bytes_added;
}

// ---

void tr_peerMsgsImpl::parse_ltep(MessageReader& payload)
{
    TR_ASSERT(!std::empty(payload));

    auto const ltep_msgid = payload.to_uint8();

    if (ltep_msgid == LtepMessages::Handshake)
    {
        logtrace(this, "got ltep handshake");
        parse_ltep_handshake(payload);

        if (io_->supports_ltep())
        {
            send_ltep_handshake();
            send_ut_pex();
        }
    }
    else if (ltep_msgid == UT_PEX_ID)
    {
        logtrace(this, "got ut pex");
        peer_supports_pex_ = true;
        parse_ut_pex(payload);
    }
    else if (ltep_msgid == UT_METADATA_ID)
    {
        logtrace(this, "got ut metadata");
        peer_supports_metadata_xfer_ = true;
        parse_ut_metadata(payload);
    }
    else
    {
        logtrace(this, fmt::format("skipping unknown ltep message ({:d})", static_cast<int>(ltep_msgid)));
    }
}

void tr_peerMsgsImpl::parse_ut_pex(MessageReader& payload)
{
    if (!tor_.allows_pex())
    {
        return;
    }

    if (auto var = tr_variant_serde::benc().inplace().parse(payload.to_string_view()); var)
    {
        uint8_t const* added = nullptr;
        auto added_len = size_t{};
        if (tr_variantDictFindRaw(&*var, TR_KEY_added, &added, &added_len))
        {
            uint8_t const* added_f = nullptr;
            auto added_f_len = size_t{};
            if (!tr_variantDictFindRaw(&*var, TR_KEY_added_f, &added_f, &added_f_len))
            {
                added_f_len = 0;
                added_f = nullptr;
            }

            auto pex = tr_pex::from_compact_ipv4(added, added_len, added_f, added_f_len);
            pex.resize(std::min(MaxPexPeerCount, std::size(pex)));
            tr_peerMgrAddPex(&tor_, TR_PEER_FROM_PEX, std::data(pex), std::size(pex));
        }

        if (tr_variantDictFindRaw(&*var, TR_KEY_added6, &added, &added_len))
        {
            uint8_t const* added_f = nullptr;
            auto added_f_len = size_t{};
            if (!tr_variantDictFindRaw(&*var, TR_KEY_added6_f, &added_f, &added_f_len))
            {
                added_f_len = 0;
                added_f = nullptr;
            }

            auto pex = tr_pex::from_compact_ipv6(added, added_len, added_f, added_f_len);
            pex.resize(std::min(MaxPexPeerCount, std::size(pex)));
            tr_peerMgrAddPex(&tor_, TR_PEER_FROM_PEX, std::data(pex), std::size(pex));
        }
    }
}

void tr_peerMsgsImpl::send_ut_pex()
{
    // only send pex if both the torrent and peer support it
    if (!peer_supports_pex_ || !tor_.allows_pex())
    {
        return;
    }

    static auto constexpr MaxPexAdded = size_t{ 50U };
    static auto constexpr MaxPexDropped = size_t{ 50U };

    auto map = tr_variant::Map{ 4U };
    auto tmpbuf = small::vector<std::byte, std::max(MaxPexAdded, MaxPexDropped) * tr_socket_address::CompactSockAddrMaxBytes>{};
    for (uint8_t i = 0; i < NUM_TR_AF_INET_TYPES; ++i)
    {
        static auto constexpr AddedMap = std::array{ TR_KEY_added, TR_KEY_added6 };
        static auto constexpr AddedFMap = std::array{ TR_KEY_added_f, TR_KEY_added6_f };
        static auto constexpr DroppedMap = std::array{ TR_KEY_dropped, TR_KEY_dropped6 };
        auto const ip_type = static_cast<tr_address_type>(i);

        auto& old_pex = pex_[i];
        auto new_pex = tr_peerMgrGetPeers(&tor_, ip_type, TR_PEERS_CONNECTED, MaxPexPeerCount);
        auto added = std::vector<tr_pex>{};
        added.reserve(std::size(new_pex));
        std::set_difference(
            std::begin(new_pex),
            std::end(new_pex),
            std::begin(old_pex),
            std::end(old_pex),
            std::back_inserter(added));
        auto dropped = std::vector<tr_pex>{};
        dropped.reserve(std::size(old_pex));
        std::set_difference(
            std::begin(old_pex),
            std::end(old_pex),
            std::begin(new_pex),
            std::end(new_pex),
            std::back_inserter(dropped));

        // Some peers give us error messages if we send
        // more than this many peers in a single pex message.
        // https://wiki.theory.org/BitTorrentPeerExchangeConventions
        added.resize(std::min(std::size(added), MaxPexAdded));
        dropped.resize(std::min(std::size(dropped), MaxPexDropped));

        logtrace(
            this,
            fmt::format(
                "pex: old {:s} peer count {:d}, new peer count {:d}, added {:d}, dropped {:d}",
                tr_ip_protocol_to_sv(ip_type),
                std::size(old_pex),
                std::size(new_pex),
                std::size(added),
                std::size(dropped)));

        // if there's nothing to send, then we're done
        if (std::empty(added) && std::empty(dropped))
        {
            continue;
        }

        // update msgs
        std::swap(old_pex, new_pex);

        // build the pex payload
        if (!std::empty(added))
        {
            // "added"
            tmpbuf.clear();
            tmpbuf.reserve(std::size(added) * tr_socket_address::CompactSockAddrBytes[i]);
            tr_pex::to_compact(std::back_inserter(tmpbuf), std::data(added), std::size(added));
            TR_ASSERT(std::size(tmpbuf) == std::size(added) * tr_socket_address::CompactSockAddrBytes[i]);
            map.try_emplace(AddedMap[i], std::string_view{ reinterpret_cast<char*>(std::data(tmpbuf)), std::size(tmpbuf) });

            // "added.f"
            tmpbuf.resize(std::size(added));
            auto* begin = std::data(tmpbuf);
            auto* walk = begin;
            for (auto const& p : added)
            {
                *walk++ = std::byte{ p.flags };
            }

            auto const f_len = static_cast<size_t>(walk - begin);
            TR_ASSERT(f_len == std::size(added));
            map.try_emplace(AddedFMap[i], std::string_view{ reinterpret_cast<char*>(begin), f_len });
        }

        if (!std::empty(dropped))
        {
            // "dropped"
            tmpbuf.clear();
            tmpbuf.reserve(std::size(dropped) * tr_socket_address::CompactSockAddrBytes[i]);
            tr_pex::to_compact(std::back_inserter(tmpbuf), std::data(dropped), std::size(dropped));
            TR_ASSERT(std::size(tmpbuf) == std::size(dropped) * tr_socket_address::CompactSockAddrBytes[i]);
            map.try_emplace(DroppedMap[i], std::string_view{ reinterpret_cast<char*>(std::data(tmpbuf)), std::size(tmpbuf) });
        }
    }

    protocol_send_message(BtPeerMsgs::Ltep, ut_pex_id_, tr_variant_serde::benc().to_string(tr_variant{ std::move(map) }));
}

void tr_peerMsgsImpl::send_ltep_handshake()
{
    if (client_sent_ltep_handshake_)
    {
        return;
    }

    logtrace(this, "sending an ltep handshake");
    client_sent_ltep_handshake_ = true;

    /* decide if we want to advertise metadata xfer support (BEP 9) */
    bool const allow_metadata_xfer = tor_.is_public();

    /* decide if we want to advertise pex support */
    bool const allow_pex = tor_.allows_pex();

    auto val = tr_variant{};
    tr_variantInitDict(&val, 8);
    tr_variantDictAddBool(&val, TR_KEY_e, session->encryptionMode() != TR_CLEAR_PREFERRED);

    // If connecting to global peer, then use global address
    // Otherwise we are connecting to local peer, use bind address directly
    if (auto const addr = io_->address().is_global_unicast_address() ? session->global_address(TR_AF_INET) :
                                                                       session->bind_address(TR_AF_INET);
        addr && !addr->is_any())
    {
        TR_ASSERT(addr->is_ipv4());
        tr_variantDictAddRaw(&val, TR_KEY_ipv4, &addr->addr.addr4, sizeof(addr->addr.addr4));
    }
    if (auto const addr = io_->address().is_global_unicast_address() ? session->global_address(TR_AF_INET6) :
                                                                       session->bind_address(TR_AF_INET6);
        addr && !addr->is_any())
    {
        TR_ASSERT(addr->is_ipv6());
        tr_variantDictAddRaw(&val, TR_KEY_ipv6, &addr->addr.addr6, sizeof(addr->addr.addr6));
    }

    // https://www.bittorrent.org/beps/bep_0009.html
    // It also adds "metadata_size" to the handshake message (not the
    // "m" dictionary) specifying an integer value of the number of
    // bytes of the metadata.
    if (auto const info_dict_size = tor_.info_dict_size(); allow_metadata_xfer && tor_.has_metainfo() && info_dict_size > 0)
    {
        tr_variantDictAddInt(&val, TR_KEY_metadata_size, info_dict_size);
    }

    // https://www.bittorrent.org/beps/bep_0010.html
    // Local TCP listen port. Allows each side to learn about the TCP
    // port number of the other side. Note that there is no need for the
    // receiving side of the connection to send this extension message,
    // since its port number is already known.
    tr_variantDictAddInt(&val, TR_KEY_p, session->advertisedPeerPort().host());

    // https://www.bittorrent.org/beps/bep_0010.html
    // An integer, the number of outstanding request messages this
    // client supports without dropping any. The default in in
    // libtorrent is 250.
    tr_variantDictAddInt(&val, TR_KEY_reqq, ReqQ);

    // https://www.bittorrent.org/beps/bep_0010.html
    // A string containing the compact representation of the ip address this peer sees
    // you as. i.e. this is the receiver's external ip address (no port is included).
    // This may be either an IPv4 (4 bytes) or an IPv6 (16 bytes) address.
    {
        auto buf = std::array<std::byte, TR_ADDRSTRLEN>{};
        auto const begin = std::data(buf);
        auto const end = io_->address().to_compact(begin);
        auto const len = end - begin;
        TR_ASSERT(len == tr_address::CompactAddrBytes[0] || len == tr_address::CompactAddrBytes[1]);
        tr_variantDictAddRaw(&val, TR_KEY_yourip, begin, len);
    }

    // https://www.bittorrent.org/beps/bep_0010.html
    // Client name and version (as a utf-8 string). This is a much more
    // reliable way of identifying the client than relying on the
    // peer id encoding.
    tr_variantDictAddStrView(&val, TR_KEY_v, TR_NAME " " USERAGENT_PREFIX);

    // https://www.bittorrent.org/beps/bep_0021.html
    // A peer that is a partial seed SHOULD include an extra header in
    // the extension handshake 'upload_only'. Setting the value of this
    // key to 1 indicates that this peer is not interested in downloading
    // anything.
    tr_variantDictAddBool(&val, TR_KEY_upload_only, tor_.is_done());

    if (allow_metadata_xfer || allow_pex)
    {
        tr_variant* m = tr_variantDictAddDict(&val, TR_KEY_m, 2);

        if (allow_metadata_xfer)
        {
            tr_variantDictAddInt(m, TR_KEY_ut_metadata, UT_METADATA_ID);
        }

        if (allow_pex)
        {
            tr_variantDictAddInt(m, TR_KEY_ut_pex, UT_PEX_ID);
        }
    }

    protocol_send_message(BtPeerMsgs::Ltep, LtepMessages::Handshake, tr_variant_serde::benc().to_string(val));
}

void tr_peerMsgsImpl::parse_ltep_handshake(MessageReader& payload)
{
    auto const handshake_sv = payload.to_string_view();

    auto var = tr_variant_serde::benc().inplace().parse(handshake_sv);
    if (!var || !var->holds_alternative<tr_variant::Map>())
    {
        logtrace(this, "GET  extended-handshake, couldn't get dictionary");
        return;
    }

    logtrace(this, fmt::format("here is the base64-encoded handshake: [{:s}]", tr_base64_encode(handshake_sv)));

    // does the peer prefer encrypted connections?
    auto pex = tr_pex{};
    auto& [addr, port] = pex.socket_address;
    if (auto e = int64_t{}; tr_variantDictFindInt(&*var, TR_KEY_e, &e))
    {
        encryption_preference_ = e != 0 ? EncryptionPreference::Yes : EncryptionPreference::No;

        if (encryption_preference_ == EncryptionPreference::Yes)
        {
            pex.flags |= ADDED_F_ENCRYPTION_FLAG;
        }
    }

    // check supported messages for utorrent pex
    peer_supports_pex_ = false;
    peer_supports_metadata_xfer_ = false;

    if (tr_variant* sub = nullptr; tr_variantDictFindDict(&*var, TR_KEY_m, &sub))
    {
        if (auto ut_pex = int64_t{}; tr_variantDictFindInt(sub, TR_KEY_ut_pex, &ut_pex))
        {
            peer_supports_pex_ = ut_pex != 0;
            ut_pex_id_ = static_cast<uint8_t>(ut_pex);
            logtrace(this, fmt::format("msgs->ut_pex is {:d}", ut_pex_id_));
        }

        if (auto ut_metadata = int64_t{}; tr_variantDictFindInt(sub, TR_KEY_ut_metadata, &ut_metadata))
        {
            peer_supports_metadata_xfer_ = ut_metadata != 0;
            ut_metadata_id_ = static_cast<uint8_t>(ut_metadata);
            logtrace(this, fmt::format("msgs->ut_metadata_id_ is {:d}", ut_metadata_id_));
        }

        if (auto ut_holepunch = int64_t{}; tr_variantDictFindInt(sub, TR_KEY_ut_holepunch, &ut_holepunch))
        {
            // Transmission doesn't support this extension yet.
            // But its presence does indicate µTP supports,
            // which we do care about...
            peer_info->set_utp_supported(true);
        }
    }

    // look for metainfo size (BEP 9)
    if (auto metadata_size = int64_t{}; tr_variantDictFindInt(&*var, TR_KEY_metadata_size, &metadata_size))
    {
        if (!tr_metadata_download::is_valid_metadata_size(metadata_size))
        {
            peer_supports_metadata_xfer_ = false;
        }
        else
        {
            tor_.maybe_start_metadata_transfer(metadata_size);
        }
    }

    // look for upload_only (BEP 21)
    if (auto upload_only = int64_t{}; tr_variantDictFindInt(&*var, TR_KEY_upload_only, &upload_only))
    {
        pex.flags |= ADDED_F_SEED_FLAG;
    }

    // https://www.bittorrent.org/beps/bep_0010.html
    // Client name and version (as a utf-8 string). This is a much more
    // reliable way of identifying the client than relying on the
    // peer id encoding.
    if (auto sv = std::string_view{}; tr_variantDictFindStrView(&*var, TR_KEY_v, &sv))
    {
        set_user_agent(tr_interned_string{ sv });
    }

    /* get peer's listening port */
    if (auto p = int64_t{}; tr_variantDictFindInt(&*var, TR_KEY_p, &p) && p > 0)
    {
        port.set_host(p);
        publish(tr_peer_event::GotPort(port));
        logtrace(this, fmt::format("peer's port is now {:d}", p));
    }

    std::byte const* addr_compact = nullptr;
    auto addr_len = size_t{};
    if (io_->is_incoming() && tr_variantDictFindRaw(&*var, TR_KEY_ipv4, &addr_compact, &addr_len) &&
        addr_len == tr_address::CompactAddrBytes[TR_AF_INET])
    {
        std::tie(addr, std::ignore) = tr_address::from_compact_ipv4(addr_compact);
        tr_peerMgrAddPex(&tor_, TR_PEER_FROM_LTEP, &pex, 1);
    }

    if (io_->is_incoming() && tr_variantDictFindRaw(&*var, TR_KEY_ipv6, &addr_compact, &addr_len) &&
        addr_len == tr_address::CompactAddrBytes[TR_AF_INET6])
    {
        std::tie(addr, std::ignore) = tr_address::from_compact_ipv6(addr_compact);
        tr_peerMgrAddPex(&tor_, TR_PEER_FROM_LTEP, &pex, 1);
    }

    /* get peer's maximum request queue size */
    if (auto reqq_in = int64_t{}; tr_variantDictFindInt(&*var, TR_KEY_reqq, &reqq_in))
    {
        reqq_ = reqq_in;
    }
}

void tr_peerMsgsImpl::parse_ut_metadata(MessageReader& payload_in)
{
    int64_t msg_type = -1;
    int64_t piece = -1;
    int64_t total_size = 0;

    auto const tmp = payload_in.to_string_view();
    auto const* const msg_end = std::data(tmp) + std::size(tmp);

    auto serde = tr_variant_serde::benc();
    if (auto var = serde.inplace().parse(tmp); var)
    {
        (void)tr_variantDictFindInt(&*var, TR_KEY_msg_type, &msg_type);
        (void)tr_variantDictFindInt(&*var, TR_KEY_piece, &piece);
        (void)tr_variantDictFindInt(&*var, TR_KEY_total_size, &total_size);
    }

    logtrace(this, fmt::format("got ut_metadata msg: type {:d}, piece {:d}, total_size {:d}", msg_type, piece, total_size));

    if (msg_type == MetadataMsgType::Reject)
    {
        // no-op
    }

    if (auto const piece_len = msg_end - serde.end();
        msg_type == MetadataMsgType::Data && piece * MetadataPieceSize + piece_len <= total_size)
    {
        tor_.set_metadata_piece(piece, serde.end(), piece_len);
    }

    if (msg_type == MetadataMsgType::Request)
    {
        if (piece >= 0 && tor_.has_metainfo() && tor_.is_public() && std::size(peer_requested_metadata_pieces_) < MetadataReqQ)
        {
            peer_requested_metadata_pieces_.push(piece);
        }
        else
        {
            /* send a rejection message */
            auto v = tr_variant{};
            tr_variantInitDict(&v, 2);
            tr_variantDictAddInt(&v, TR_KEY_msg_type, MetadataMsgType::Reject);
            tr_variantDictAddInt(&v, TR_KEY_piece, piece);
            protocol_send_message(BtPeerMsgs::Ltep, ut_metadata_id_, serde.to_string(v));
        }
    }
}

// ---

ReadResult tr_peerMsgsImpl::process_peer_message(uint8_t id, MessageReader& payload)
{
    bool const fext = io_->supports_fext();

    auto ui32 = uint32_t{};

    logtrace(
        this,
        fmt::format(
            "got peer msg '{:s}' ({:d}) with payload len {:d}",
            BtPeerMsgs::debug_name(id),
            static_cast<int>(id),
            std::size(payload)));

    if (!is_message_length_correct(tor_, id, sizeof(id) + std::size(payload)))
    {
        logdbg(
            this,
            fmt::format(
                "bad msg: '{:s}' ({:d}) with payload len {:d}",
                BtPeerMsgs::debug_name(id),
                static_cast<int>(id),
                std::size(payload)));
        publish(tr_peer_event::GotError(EMSGSIZE));
        return { READ_ERR, {} };
    }

    switch (id)
    {
    case BtPeerMsgs::Choke:
        logtrace(this, "got Choke");
        set_client_choked(true);

        if (!fext)
        {
            publish(tr_peer_event::GotChoke());
        }

        update_active(TR_PEER_TO_CLIENT);
        break;

    case BtPeerMsgs::Unchoke:
        logtrace(this, "got Unchoke");
        set_client_choked(false);
        update_active(TR_PEER_TO_CLIENT);
        update_desired_request_count();
        break;

    case BtPeerMsgs::Interested:
        logtrace(this, "got Interested");
        set_peer_interested(true);
        update_active(TR_CLIENT_TO_PEER);
        break;

    case BtPeerMsgs::NotInterested:
        logtrace(this, "got Not Interested");
        set_peer_interested(false);
        update_active(TR_CLIENT_TO_PEER);
        break;

    case BtPeerMsgs::Have:
        ui32 = payload.to_uint32();
        logtrace(this, fmt::format("got Have: {:d}", ui32));

        if (tor_.has_metainfo() && ui32 >= tor_.piece_count())
        {
            publish(tr_peer_event::GotError(ERANGE));
            return { READ_ERR, {} };
        }

        /* a peer can send the same HAVE message twice... */
        if (!have_.test(ui32))
        {
            have_.set(ui32);
            publish(tr_peer_event::GotHave(ui32));
        }

        break;

    case BtPeerMsgs::Bitfield:
        logtrace(this, "got a bitfield");
        have_ = tr_bitfield{ tor_.has_metainfo() ? tor_.piece_count() : std::size(payload) * 8 };
        have_.set_raw(reinterpret_cast<uint8_t const*>(std::data(payload)), std::size(payload));
        publish(tr_peer_event::GotBitfield(&have_));
        break;

    case BtPeerMsgs::Request:
        {
            struct peer_request r;
            r.index = payload.to_uint32();
            r.offset = payload.to_uint32();
            r.length = payload.to_uint32();
            logtrace(this, fmt::format("got Request: {:d}:{:d}->{:d}", r.index, r.offset, r.length));
            on_peer_made_request(r);
            break;
        }

    case BtPeerMsgs::Cancel:
        {
            struct peer_request r;
            r.index = payload.to_uint32();
            r.offset = payload.to_uint32();
            r.length = payload.to_uint32();
            cancels_sent_to_client.add(tr_time(), 1);
            logtrace(this, fmt::format("got a Cancel {:d}:{:d}->{:d}", r.index, r.offset, r.length));

            auto& requests = peer_requested_;
            if (auto iter = std::find(std::begin(requests), std::end(requests), r); iter != std::end(requests))
            {
                requests.erase(iter);

                // bep6: "Even when a request is cancelled, the peer
                // receiving the cancel should respond with either the
                // corresponding reject or the corresponding piece"
                if (fext)
                {
                    protocol_send_reject(r);
                }
            }
            break;
        }

    case BtPeerMsgs::Piece:
        return read_piece_data(payload);

    case BtPeerMsgs::Port:
        // https://www.bittorrent.org/beps/bep_0005.html
        // Peers supporting the DHT set the last bit of the 8-byte reserved flags
        // exchanged in the BitTorrent protocol handshake. Peer receiving a handshake
        // indicating the remote peer supports the DHT should send a PORT message.
        // It begins with byte 0x09 and has a two byte payload containing the UDP
        // port of the DHT node in network byte order.
        {
            logtrace(this, "Got a BtPeerMsgs::Port");

            auto const hport = payload.to_uint16();
            if (auto const dht_port = tr_port::from_host(hport); !std::empty(dht_port))
            {
                dht_port_ = dht_port;
                session->maybe_add_dht_node(io_->address(), dht_port_);
            }
        }
        break;

    case BtPeerMsgs::FextSuggest:
        logtrace(this, "Got a BtPeerMsgs::FextSuggest");

        if (fext)
        {
            auto const piece = payload.to_uint32();
            publish(tr_peer_event::GotSuggest(piece));
        }
        else
        {
            publish(tr_peer_event::GotError(EMSGSIZE));
            return { READ_ERR, {} };
        }

        break;

    case BtPeerMsgs::FextAllowedFast:
        logtrace(this, "Got a BtPeerMsgs::FextAllowedFast");

        if (fext)
        {
            auto const piece = payload.to_uint32();
            publish(tr_peer_event::GotAllowedFast(piece));
        }
        else
        {
            publish(tr_peer_event::GotError(EMSGSIZE));
            return { READ_ERR, {} };
        }

        break;

    case BtPeerMsgs::FextHaveAll:
        logtrace(this, "Got a BtPeerMsgs::FextHaveAll");

        if (fext)
        {
            have_.set_has_all();
            publish(tr_peer_event::GotHaveAll());
        }
        else
        {
            publish(tr_peer_event::GotError(EMSGSIZE));
            return { READ_ERR, {} };
        }

        break;

    case BtPeerMsgs::FextHaveNone:
        logtrace(this, "Got a BtPeerMsgs::FextHaveNone");

        if (fext)
        {
            have_.set_has_none();
            publish(tr_peer_event::GotHaveNone());
        }
        else
        {
            publish(tr_peer_event::GotError(EMSGSIZE));
            return { READ_ERR, {} };
        }

        break;

    case BtPeerMsgs::FextReject:
        {
            struct peer_request r;
            r.index = payload.to_uint32();
            r.offset = payload.to_uint32();
            r.length = payload.to_uint32();

            if (fext)
            {
                publish(tr_peer_event::GotRejected(tor_.block_info(), tor_.piece_loc(r.index, r.offset).block));
            }
            else
            {
                publish(tr_peer_event::GotError(EMSGSIZE));
                return { READ_ERR, {} };
            }

            break;
        }

    case BtPeerMsgs::Ltep:
        logtrace(this, "Got a BtPeerMsgs::Ltep");
        parse_ltep(payload);
        break;

    default:
        logtrace(this, fmt::format("peer sent us an UNKNOWN: {:d}", static_cast<int>(id)));
        break;
    }

    return { READ_NOW, {} };
}

ReadResult tr_peerMsgsImpl::read_piece_data(MessageReader& payload)
{
    // <index><begin><block>
    auto const piece = payload.to_uint32();
    auto const offset = payload.to_uint32();
    auto const len = std::size(payload);

    auto const loc = tor_.piece_loc(piece, offset);
    auto const block = loc.block;
    auto const block_size = tor_.block_size(block);

    logtrace(this, fmt::format("got {:d} bytes for req {:d}:{:d}->{:d}", len, piece, offset, len));

    if (loc.block_offset + len > block_size)
    {
        logwarn(this, fmt::format("got unaligned piece {:d}:{:d}->{:d}", piece, offset, len));
        return { READ_ERR, len };
    }

    if (!tr_peerMgrDidPeerRequest(&tor_, this, block))
    {
        logwarn(this, fmt::format("got unrequested piece {:d}:{:d}->{:d}", piece, offset, len));
        return { READ_ERR, len };
    }

    publish(tr_peer_event::GotPieceData(len));

    if (loc.block_offset == 0U && len == block_size) // simple case: one message has entire block
    {
        auto buf = std::make_unique<Cache::BlockData>(block_size);
        payload.to_buf(std::data(*buf), len);
        auto const ok = client_got_block(std::move(buf), block) == 0;
        return { ok ? READ_NOW : READ_ERR, len };
    }

    auto& blocks = incoming_.blocks;
    auto& incoming_block = blocks.try_emplace(block, block_size).first->second;
    payload.to_buf(std::data(*incoming_block.buf) + loc.block_offset, len);

    if (!incoming_block.add_span(loc.block_offset, loc.block_offset + len))
    {
        return { READ_ERR, len }; // invalid span
    }

    if (!incoming_block.has_all())
    {
        return { READ_LATER, len }; // we don't have the full block yet
    }

    auto block_buf = std::move(incoming_block.buf);
    blocks.erase(block); // note: invalidates `incoming_block` local
    auto const ok = client_got_block(std::move(block_buf), block) == 0;
    return { ok ? READ_NOW : READ_ERR, len };
}

// returns 0 on success, or an errno on failure
int tr_peerMsgsImpl::client_got_block(std::unique_ptr<Cache::BlockData> block_data, tr_block_index_t const block)
{
    auto const n_expected = tor_.block_size(block);

    if (!block_data)
    {
        logdbg(this, fmt::format("wrong block size: expected {:d}, got {:d}", n_expected, 0));
        return EMSGSIZE;
    }

    if (std::size(*block_data) != tor_.block_size(block))
    {
        logdbg(this, fmt::format("wrong block size: expected {:d}, got {:d}", n_expected, std::size(*block_data)));
        return EMSGSIZE;
    }

    logtrace(this, fmt::format("got block {:d}", block));

    if (!tr_peerMgrDidPeerRequest(&tor_, this, block))
    {
        logdbg(this, "we didn't ask for this message...");
        return 0;
    }

    auto const loc = tor_.block_loc(block);
    if (tor_.has_piece(loc.piece))
    {
        logtrace(this, "we did ask for this message, but the piece is already complete...");
        return 0;
    }

    // NB: if writeBlock() fails the torrent may be paused.
    // If this happens, this object will be destructed and must no longer be used.
    if (auto const err = session->cache->write_block(tor_.id(), block, std::move(block_data)); err != 0)
    {
        return err;
    }

    blame.set(loc.piece);
    publish(tr_peer_event::GotBlock(tor_.block_info(), block));

    return 0;
}

// ---

void tr_peerMsgsImpl::did_write(tr_peerIo* /*io*/, size_t bytes_written, bool was_piece_data, void* vmsgs)
{
    auto* const msgs = static_cast<tr_peerMsgsImpl*>(vmsgs);

    if (was_piece_data)
    {
        msgs->publish(tr_peer_event::SentPieceData(bytes_written));
    }

    msgs->pulse();
}

ReadState tr_peerMsgsImpl::can_read(tr_peerIo* io, void* vmsgs, size_t* piece)
{
    auto* const msgs = static_cast<tr_peerMsgsImpl*>(vmsgs);

    // https://www.bittorrent.org/beps/bep_0003.html
    // Next comes an alternating stream of length prefixes and messages.
    // Messages of length zero are keepalives, and ignored.
    // All non-keepalive messages start with a single byte which gives their type.
    //
    // https://wiki.theory.org/BitTorrentSpecification
    // All of the remaining messages in the protocol take the form of
    // <length prefix><message ID><payload>. The length prefix is a four byte
    // big-endian value. The message ID is a single decimal byte.
    // The payload is message dependent.

    // read <length prefix>
    auto& current_message_len = msgs->incoming_.length; // the full message payload length. Includes the +1 for id length
    if (!current_message_len)
    {
        auto message_len = uint32_t{};
        if (io->read_buffer_size() < sizeof(message_len))
        {
            return READ_LATER;
        }

        io->read_uint32(&message_len);

        // The keep-alive message is a message with zero bytes,
        // specified with the length prefix set to zero.
        // There is no message ID and no payload.
        if (message_len == 0U)
        {
            logtrace(msgs, "got KeepAlive");
            return READ_NOW;
        }

        current_message_len = message_len;
    }

    // read <message ID>
    auto& current_message_type = msgs->incoming_.id;
    if (!current_message_type)
    {
        auto message_type = uint8_t{};
        if (io->read_buffer_size() < sizeof(message_type))
        {
            return READ_LATER;
        }

        io->read_uint8(&message_type);
        current_message_type = message_type;
    }

    // read <payload>
    auto& current_payload = msgs->incoming_.payload;
    auto const full_payload_len = *current_message_len - sizeof(*current_message_type);
    auto n_left = full_payload_len - std::size(current_payload);
    auto const [buf, n_this_pass] = current_payload.reserve_space(std::min(n_left, io->read_buffer_size()));
    io->read_bytes(buf, n_this_pass);
    current_payload.commit_space(n_this_pass);
    n_left -= n_this_pass;
    logtrace(msgs, fmt::format("read {:d} payload bytes; {:d} left to go", n_this_pass, n_left));

    if (n_left > 0U)
    {
        return READ_LATER;
    }

    // The incoming message is now complete. After processing the message
    // with `process_peer_message()`, reset the peerMsgs' incoming
    // field so it's ready to receive the next message.

    auto const [read_state, n_piece_bytes_read] = msgs->process_peer_message(*current_message_type, current_payload);
    *piece = n_piece_bytes_read;

    current_message_len.reset();
    current_message_type.reset();
    current_payload.clear();

    return read_state;
}

void tr_peerMsgsImpl::got_error(tr_peerIo* /*io*/, tr_error const& /*error*/, void* vmsgs)
{
    static_cast<tr_peerMsgsImpl*>(vmsgs)->publish(tr_peer_event::GotError(ENOTCONN));
}

// ---

void tr_peerMsgsImpl::pulse()
{
    auto const now_sec = tr_time();
    auto const now_msec = tr_time_msec();

    update_desired_request_count();
    update_block_requests();
    update_metadata_requests(now_sec);

    for (;;)
    {
        if (fill_output_buffer(now_sec, now_msec) == 0U)
        {
            break;
        }
    }
}

void tr_peerMsgsImpl::update_metadata_requests(time_t now) const
{
    if (!peer_supports_metadata_xfer_)
    {
        return;
    }

    if (auto const piece = tor_.get_next_metadata_request(now); piece)
    {
        auto tmp = tr_variant{};
        tr_variantInitDict(&tmp, 3);
        tr_variantDictAddInt(&tmp, TR_KEY_msg_type, MetadataMsgType::Request);
        tr_variantDictAddInt(&tmp, TR_KEY_piece, *piece);
        protocol_send_message(BtPeerMsgs::Ltep, ut_metadata_id_, tr_variant_serde::benc().to_string(tmp));
    }
}

void tr_peerMsgsImpl::update_block_requests()
{
    if (!tor_.client_can_download())
    {
        return;
    }

    auto const n_active = tr_peerMgrCountActiveRequestsToPeer(&tor_, this);
    if (n_active >= desired_request_count_)
    {
        return;
    }

    TR_ASSERT(client_is_interested());
    TR_ASSERT(!client_is_choked());

    auto const n_wanted = desired_request_count_ - n_active;
    if (auto const requests = tr_peerMgrGetNextRequests(&tor_, this, n_wanted); !std::empty(requests))
    {
        request_blocks(std::data(requests), std::size(requests));
    }
}

[[nodiscard]] size_t tr_peerMsgsImpl::fill_output_buffer(time_t now_sec, uint64_t now_msec)
{
    auto n_bytes_written = size_t{};

    // fulfill metadata requests
    for (;;)
    {
        auto const old_len = n_bytes_written;
        n_bytes_written += add_next_metadata_piece();
        if (old_len == n_bytes_written)
        {
            break;
        }
    }

    // fulfill piece requests
    for (;;)
    {
        auto const old_len = n_bytes_written;
        n_bytes_written += add_next_block(now_sec, now_msec);
        if (old_len == n_bytes_written)
        {
            break;
        }
    }

    if (client_sent_at_ != 0 && now_sec - client_sent_at_ > KeepaliveIntervalSecs)
    {
        n_bytes_written += protocol_send_keepalive();
    }

    return n_bytes_written;
}

[[nodiscard]] size_t tr_peerMsgsImpl::add_next_metadata_piece()
{
    auto const piece = pop_next_metadata_request();

    if (!piece.has_value()) // no pending requests
    {
        return {};
    }

    auto data = tor_.get_metadata_piece(*piece);
    if (!data)
    {
        // send a reject
        auto tmp = tr_variant{};
        tr_variantInitDict(&tmp, 2);
        tr_variantDictAddInt(&tmp, TR_KEY_msg_type, MetadataMsgType::Reject);
        tr_variantDictAddInt(&tmp, TR_KEY_piece, *piece);
        return protocol_send_message(BtPeerMsgs::Ltep, ut_metadata_id_, tr_variant_serde::benc().to_string(tmp));
    }

    // send the metadata
    auto tmp = tr_variant{};
    tr_variantInitDict(&tmp, 3);
    tr_variantDictAddInt(&tmp, TR_KEY_msg_type, MetadataMsgType::Data);
    tr_variantDictAddInt(&tmp, TR_KEY_piece, *piece);
    tr_variantDictAddInt(&tmp, TR_KEY_total_size, tor_.info_dict_size());
    return protocol_send_message(BtPeerMsgs::Ltep, ut_metadata_id_, tr_variant_serde::benc().to_string(tmp), *data);
}

[[nodiscard]] size_t tr_peerMsgsImpl::add_next_block(time_t now_sec, uint64_t now_msec)
{
    if (std::empty(peer_requested_) || io_->get_write_buffer_space(now_msec) == 0U)
    {
        return {};
    }

    auto const req = peer_requested_.front();
    peer_requested_.pop_front();

    auto buf = std::array<uint8_t, tr_block_info::BlockSize>{};
    auto ok = is_valid_request(req) && tor_.has_piece(req.index);

    if (ok)
    {
        ok = tor_.ensure_piece_is_checked(req.index);

        if (!ok)
        {
            tor_.error().set_local_error(fmt::format("Please Verify Local Data! Piece #{:d} is corrupt.", req.index));
        }
    }

    if (ok)
    {
        ok = session->cache->read_block(tor_, tor_.piece_loc(req.index, req.offset), req.length, std::data(buf)) == 0;
    }

    if (ok)
    {
        blocks_sent_to_peer.add(now_sec, 1);
        auto const piece_data = std::string_view{ reinterpret_cast<char const*>(std::data(buf)), req.length };
        return protocol_send_message(BtPeerMsgs::Piece, req.index, req.offset, piece_data);
    }

    if (io_->supports_fext())
    {
        return protocol_send_reject(req);
    }

    return {};
}

// ---

bool tr_peerMsgsImpl::is_valid_request(peer_request const& req) const
{
    int err = 0;

    if (req.index >= tor_.piece_count())
    {
        err = 1;
    }
    else if (req.length < 1)
    {
        err = 2;
    }
    else if (req.offset + req.length > tor_.piece_size(req.index))
    {
        err = 3;
    }
    else if (req.length > tr_block_info::BlockSize)
    {
        err = 4;
    }
    else if (tor_.piece_loc(req.index, req.offset, req.length).byte > tor_.total_size())
    {
        err = 5;
    }

    if (err != 0)
    {
        tr_logAddTraceTor(&tor_, fmt::format("index {} offset {} length {} err {}", req.index, req.offset, req.length, err));
    }

    return err == 0;
}

[[nodiscard]] bool tr_peerMsgsImpl::can_add_request_from_peer(peer_request const& req)
{
    if (peer_is_choked())
    {
        logtrace(this, "rejecting request from choked peer");
        return false;
    }

    if (std::size(peer_requested_) >= ReqQ)
    {
        logtrace(this, "rejecting request ... reqq is full");
        return false;
    }

    if (!is_valid_request(req))
    {
        logtrace(this, "rejecting an invalid request.");
        return false;
    }

    if (!tor_.has_piece(req.index))
    {
        logtrace(this, "rejecting request for a piece we don't have.");
        return false;
    }

    return true;
}

size_t tr_peerMsgsImpl::max_available_reqs() const
{
    if (tor_.is_done() || !tor_.has_metainfo() || client_is_choked() || !client_is_interested())
    {
        return 0;
    }

    // Get the rate limit we should use.
    // TODO: this needs to consider all the other peers as well...
    uint64_t const now = tr_time_msec();
    auto rate = get_piece_speed(now, TR_PEER_TO_CLIENT);
    if (tor_.uses_speed_limit(TR_PEER_TO_CLIENT))
    {
        rate = std::min(rate, tor_.speed_limit(TR_PEER_TO_CLIENT));
    }

    // honor the session limits, if enabled
    if (tor_.uses_session_limits())
    {
        if (auto const limit = session->active_speed_limit(TR_PEER_TO_CLIENT))
        {
            rate = std::min(rate, *limit);
        }
    }

    // use this desired rate to figure out how
    // many requests we should send to this peer
    static auto constexpr Floor = size_t{ 32 };
    static size_t constexpr Seconds = RequestBufSecs;
    size_t const estimated_blocks_in_period = (rate.base_quantity() * Seconds) / tr_block_info::BlockSize;
    auto const ceil = reqq_.value_or(250);

    return std::clamp(estimated_blocks_in_period, Floor, ceil);
}

} // namespace

tr_peerMsgs::tr_peerMsgs(
    tr_torrent const& tor,
    std::shared_ptr<tr_peer_info> peer_info_in,
    tr_interned_string user_agent,
    bool connection_is_encrypted,
    bool connection_is_incoming,
    bool connection_is_utp)
    : tr_peer{ tor }
    , peer_info{ std::move(peer_info_in) }
    , user_agent_{ user_agent }
    , connection_is_encrypted_{ connection_is_encrypted }
    , connection_is_incoming_{ connection_is_incoming }
    , connection_is_utp_{ connection_is_utp }
{
    peer_info->set_connected(tr_time());
    ++n_peers;
}

tr_peerMsgs::~tr_peerMsgs()
{
    peer_info->set_connected(tr_time(), false);
    TR_ASSERT(n_peers > 0U);
    --n_peers;
}

tr_peerMsgs* tr_peerMsgs::create(
    tr_torrent& torrent,
    std::shared_ptr<tr_peer_info> peer_info,
    std::shared_ptr<tr_peerIo> io,
    tr_interned_string user_agent,
    tr_peer_callback_bt callback,
    void* callback_data)
{
    return new tr_peerMsgsImpl{ torrent, std::move(peer_info), std::move(io), user_agent, callback, callback_data };
}<|MERGE_RESOLUTION|>--- conflicted
+++ resolved
@@ -310,15 +310,11 @@
         tr_interned_string client,
         tr_peer_callback_bt callback,
         void* callback_data)
-<<<<<<< HEAD
 #ifdef WITH_UTP
-        : tr_peerMsgs{ torrent_in, peer_info_in, client, io_in->is_encrypted(), io_in->is_incoming(), io_in->is_utp() }
+        : tr_peerMsgs{ torrent_in, std::move(peer_info_in), client, io_in->is_encrypted(), io_in->is_incoming(), io_in->is_utp() }
 #else
-        : tr_peerMsgs{ torrent_in, peer_info_in, client, io_in->is_encrypted(), io_in->is_incoming(), false }
+        : tr_peerMsgs{ torrent_in, std::move(peer_info_in), client, io_in->is_encrypted(), io_in->is_incoming(), false }
 #endif
-=======
-        : tr_peerMsgs{ torrent_in, std::move(peer_info_in), client, io_in->is_encrypted(), io_in->is_incoming(), io_in->is_utp() }
->>>>>>> 5f091fac
         , tor_{ torrent_in }
         , io_{ std::move(io_in) }
         , have_{ torrent_in.piece_count() }
