// This file Copyright © 2017-2023 Mnemosyne LLC.
// It may be used under GPLv2 (SPDX: GPL-2.0-only), GPLv3 (SPDX: GPL-3.0-only),
// or any future license endorsed by Mnemosyne LLC.
// License text can be found in the licenses/ folder.

#include <fmt/core.h>

#ifdef WITH_UTP
#include <libutp/utp.h>
#endif

#include "libtransmission/transmission.h"

#include "libtransmission/peer-socket.h"
#include "libtransmission/net.h"
#include "libtransmission/session.h"

#define tr_logAddErrorIo(io, msg) tr_logAddError(msg, (io)->display_name())
#define tr_logAddWarnIo(io, msg) tr_logAddWarn(msg, (io)->display_name())
#define tr_logAddDebugIo(io, msg) tr_logAddDebug(msg, (io)->display_name())
#define tr_logAddTraceIo(io, msg) tr_logAddTrace(msg, (io)->display_name())

tr_peer_socket::tr_peer_socket(tr_session const* session, tr_socket_address const& socket_address, tr_socket_t sock)
    : handle{ sock }
    , socket_address_{ socket_address }
    , type_{ Type::TCP }
{
    TR_ASSERT(sock != TR_BAD_SOCKET);

    ++n_open_sockets_;
    session->setSocketTOS(sock, address().type);

    if (auto const& algo = session->peerCongestionAlgorithm(); !std::empty(algo))
    {
        tr_netSetCongestionControl(sock, algo.c_str());
    }

    tr_logAddTraceIo(this, fmt::format("socket (tcp) is {}", handle.tcp));
}

<<<<<<< HEAD
tr_peer_socket::tr_peer_socket(tr_socket_address const& socket_address, struct UTPSocket* const sock)
    : socket_address_{ socket_address }
=======
#ifdef WITH_UTP
tr_peer_socket::tr_peer_socket(tr_address const& address, tr_port port, struct UTPSocket* const sock)
    : address_{ address }
    , port_{ port }
>>>>>>> 726edfd6
    , type_{ Type::UTP }
{
    TR_ASSERT(sock != nullptr);

    ++n_open_sockets_;
    handle.utp = sock;

    tr_logAddTraceIo(this, fmt::format("socket (µTP) is {}", fmt::ptr(handle.utp)));
}
#endif

void tr_peer_socket::close()
{
    if (is_tcp() && (handle.tcp != TR_BAD_SOCKET))
    {
        --n_open_sockets_;
        tr_net_close_socket(handle.tcp);
    }
#ifdef WITH_UTP
    else if (is_utp())
    {
        --n_open_sockets_;
        utp_set_userdata(handle.utp, nullptr);
        utp_close(handle.utp);
    }
#endif

    type_ = Type::None;
    handle = {};
}

size_t tr_peer_socket::try_write(OutBuf& buf, size_t max, tr_error** error) const
{
    if (max == size_t{})
    {
        return {};
    }

    if (is_tcp())
    {
        return buf.to_socket(handle.tcp, max, error);
    }

#ifdef WITH_UTP
    if (is_utp())
    {
        errno = 0;
        // NB: utp_write() does not modify its 2nd arg, but a wart in
        // libutp's public API requires it to be non-const anyway :shrug:
        auto const n_written = utp_write(handle.utp, const_cast<std::byte*>(std::data(buf)), std::min(std::size(buf), max));
        auto const error_code = errno;

        if (n_written > 0)
        {
            buf.drain(n_written);
            return static_cast<size_t>(n_written);
        }

        if (n_written < 0 && error_code != 0)
        {
            tr_error_set_from_errno(error, error_code);
        }
    }
#endif

    return {};
}

size_t tr_peer_socket::try_read(InBuf& buf, size_t max, [[maybe_unused]] bool buf_is_empty, tr_error** error) const
{
    if (max == size_t{})
    {
        return {};
    }

    if (is_tcp())
    {
        return buf.add_socket(handle.tcp, max, error);
    }

#ifdef WITH_UTP
    // utp_read_drained() notifies libutp that this read buffer is empty.
    // It opens up the congestion window by sending an ACK (soonish) if
    // one was not going to be sent.
    if (is_utp() && buf_is_empty)
    {
        utp_read_drained(handle.utp);
    }
#endif

    return {};
}

bool tr_peer_socket::limit_reached(tr_session* const session) noexcept
{
    return n_open_sockets_.load() >= session->peerLimit();
}<|MERGE_RESOLUTION|>--- conflicted
+++ resolved
@@ -38,15 +38,9 @@
     tr_logAddTraceIo(this, fmt::format("socket (tcp) is {}", handle.tcp));
 }
 
-<<<<<<< HEAD
+#ifdef WITH_UTP
 tr_peer_socket::tr_peer_socket(tr_socket_address const& socket_address, struct UTPSocket* const sock)
     : socket_address_{ socket_address }
-=======
-#ifdef WITH_UTP
-tr_peer_socket::tr_peer_socket(tr_address const& address, tr_port port, struct UTPSocket* const sock)
-    : address_{ address }
-    , port_{ port }
->>>>>>> 726edfd6
     , type_{ Type::UTP }
 {
     TR_ASSERT(sock != nullptr);
