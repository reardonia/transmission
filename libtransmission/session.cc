// This file Copyright © 2008-2023 Mnemosyne LLC.
// It may be used under GPLv2 (SPDX: GPL-2.0-only), GPLv3 (SPDX: GPL-3.0-only),
// or any future license endorsed by Mnemosyne LLC.
// License text can be found in the licenses/ folder.

#include <algorithm> // std::partial_sort(), std::min(), std::max()
#include <condition_variable>
#include <csignal>
#include <cstddef> // size_t
#include <cstdint>
#include <ctime>
#include <future>
#include <iterator> // for std::back_inserter
#include <limits> // std::numeric_limits
#include <memory>
#include <numeric> // for std::accumulate()
#include <string>
#include <string_view>
#include <utility>
#include <vector>

#ifndef _WIN32
#include <sys/stat.h> /* umask() */
#endif

#include <event2/event.h>

#include <fmt/core.h> // fmt::ptr

#include "libtransmission/transmission.h"

#include "libtransmission/bandwidth.h"
#include "libtransmission/blocklist.h"
#include "libtransmission/cache.h"
#include "libtransmission/crypto-utils.h"
#include "libtransmission/file.h"
#include "libtransmission/global-ip-cache.h"
#include "libtransmission/interned-string.h"
#include "libtransmission/log.h"
#include "libtransmission/net.h"
#include "libtransmission/peer-mgr.h"
#include "libtransmission/peer-socket.h"
#include "libtransmission/port-forwarding.h"
#include "libtransmission/quark.h"
#include "libtransmission/rpc-server.h"
#include "libtransmission/session.h"
#include "libtransmission/session-alt-speeds.h"
#include "libtransmission/session-settings.h"
#include "libtransmission/timer-ev.h"
#include "libtransmission/torrent.h"
#include "libtransmission/tr-assert.h"
#include "libtransmission/tr-dht.h"
#include "libtransmission/tr-lpd.h"
#include "libtransmission/tr-strbuf.h"
#ifdef WITH_UTP
#include "libtransmission/tr-utp.h"
#endif
#include "libtransmission/utils.h"
#include "libtransmission/variant.h"
#include "libtransmission/version.h"
#include "libtransmission/web.h"

struct tr_ctor;

using namespace std::literals;

namespace
{
namespace bandwidth_group_helpers
{
auto constexpr BandwidthGroupsFilename = "bandwidth-groups.json"sv;

void bandwidthGroupRead(tr_session* session, std::string_view config_dir)
{
    auto const filename = tr_pathbuf{ config_dir, '/', BandwidthGroupsFilename };
    if (!tr_sys_path_exists(filename))
    {
        return;
    }

    auto groups_var = tr_variant_serde::json().parse_file(filename);
    if (!groups_var)
    {
        return;
    }

    auto idx = size_t{ 0 };
    auto key = tr_quark{};
    tr_variant* dict = nullptr;
    while (tr_variantDictChild(&*groups_var, idx, &key, &dict))
    {
        ++idx;

        auto name = tr_interned_string(key);
        auto& group = session->getBandwidthGroup(name);

        auto limits = tr_bandwidth_limits{};

        if (auto val = bool{}; tr_variantDictFindBool(dict, TR_KEY_uploadLimited, &val))
        {
            limits.up_limited = val;
        }

        if (auto val = bool{}; tr_variantDictFindBool(dict, TR_KEY_downloadLimited, &val))
        {
            limits.down_limited = val;
        }

        if (auto val = int64_t{}; tr_variantDictFindInt(dict, TR_KEY_uploadLimit, &val))
        {
            limits.up_limit_KBps = static_cast<tr_kilobytes_per_second_t>(val);
        }

        if (auto val = int64_t{}; tr_variantDictFindInt(dict, TR_KEY_downloadLimit, &val))
        {
            limits.down_limit_KBps = static_cast<tr_kilobytes_per_second_t>(val);
        }

        group.set_limits(&limits);

        if (auto honors = bool{}; tr_variantDictFindBool(dict, TR_KEY_honorsSessionLimits, &honors))
        {
            group.honor_parent_limits(TR_UP, honors);
            group.honor_parent_limits(TR_DOWN, honors);
        }
    }
}

void bandwidthGroupWrite(tr_session const* session, std::string_view config_dir)
{
    auto const& groups = session->bandwidthGroups();

    auto groups_dict = tr_variant{};
    tr_variantInitDict(&groups_dict, std::size(groups));

    for (auto const& [name, group] : groups)
    {
        auto const limits = group->get_limits();

        auto* const dict = tr_variantDictAddDict(&groups_dict, name.quark(), 5);
        tr_variantDictAddStrView(dict, TR_KEY_name, name.sv());
        tr_variantDictAddBool(dict, TR_KEY_uploadLimited, limits.up_limited);
        tr_variantDictAddInt(dict, TR_KEY_uploadLimit, limits.up_limit_KBps);
        tr_variantDictAddBool(dict, TR_KEY_downloadLimited, limits.down_limited);
        tr_variantDictAddInt(dict, TR_KEY_downloadLimit, limits.down_limit_KBps);
        tr_variantDictAddBool(dict, TR_KEY_honorsSessionLimits, group->are_parent_limits_honored(TR_UP));
    }

    auto const filename = tr_pathbuf{ config_dir, '/', BandwidthGroupsFilename };
    tr_variant_serde::json().to_file(groups_dict, filename);
}

} // namespace bandwidth_group_helpers

void update_bandwidth(tr_session* session, tr_direction dir)
{
    if (auto const limit_bytes_per_second = session->activeSpeedLimitBps(dir); limit_bytes_per_second)
    {
        session->top_bandwidth_.set_limited(dir, *limit_bytes_per_second > 0U);
        session->top_bandwidth_.set_desired_speed_bytes_per_second(dir, *limit_bytes_per_second);
    }
    else
    {
        session->top_bandwidth_.set_limited(dir, false);
    }
}
} // namespace

tr_port tr_session::randomPort() const
{
    auto const lower = std::min(settings_.peer_port_random_low.host(), settings_.peer_port_random_high.host());
    auto const upper = std::max(settings_.peer_port_random_low.host(), settings_.peer_port_random_high.host());
    auto const range = upper - lower;
    return tr_port::from_host(lower + tr_rand_int(range + 1U));
}

/* Generate a peer id : "-TRxyzb-" + 12 random alphanumeric
   characters, where x is the major version number, y is the
   minor version number, z is the maintenance number, and b
   designates beta (Azureus-style) */
tr_peer_id_t tr_peerIdInit()
{
    auto peer_id = tr_peer_id_t{};
    auto* it = std::data(peer_id);

    // starts with -TRXXXX-
    auto constexpr Prefix = std::string_view{ PEERID_PREFIX };
    auto const* const end = it + std::size(peer_id);
    it = std::copy_n(std::data(Prefix), std::size(Prefix), it);

    // remainder is randomly-generated characters
    auto constexpr Pool = std::string_view{ "0123456789abcdefghijklmnopqrstuvwxyz" };
    auto total = int{ 0 };
    tr_rand_buffer(it, end - it);
    while (it + 1 < end)
    {
        int const val = *it % std::size(Pool);
        total += val;
        *it++ = Pool[val];
    }
    int const val = total % std::size(Pool) != 0 ? std::size(Pool) - total % std::size(Pool) : 0;
    *it = Pool[val];

    return peer_id;
}

// ---

std::vector<tr_torrent_id_t> tr_session::DhtMediator::torrents_allowing_dht() const
{
    auto ids = std::vector<tr_torrent_id_t>{};
    auto const& torrents = session_.torrents();

    ids.reserve(std::size(torrents));
    for (auto const* const tor : torrents)
    {
        if (tor->is_running() && tor->allows_dht())
        {
            ids.push_back(tor->id());
        }
    }

    return ids;
}

tr_sha1_digest_t tr_session::DhtMediator::torrent_info_hash(tr_torrent_id_t id) const
{
    if (auto const* const tor = session_.torrents().get(id); tor != nullptr)
    {
        return tor->info_hash();
    }

    return {};
}

void tr_session::DhtMediator::add_pex(tr_sha1_digest_t const& info_hash, tr_pex const* pex, size_t n_pex)
{
    if (auto* const tor = session_.torrents().get(info_hash); tor != nullptr)
    {
        tr_peerMgrAddPex(tor, TR_PEER_FROM_DHT, pex, n_pex);
    }
}

// ---

bool tr_session::LpdMediator::onPeerFound(std::string_view info_hash_str, tr_address address, tr_port port)
{
    auto const digest = tr_sha1_from_string(info_hash_str);
    if (!digest)
    {
        return false;
    }

    tr_torrent* const tor = session_.torrents_.get(*digest);
    if (!tr_isTorrent(tor) || !tor->allows_lpd())
    {
        return false;
    }

    // we found a suitable peer, add it to the torrent
    auto const socket_address = tr_socket_address{ address, port };
    auto const pex = tr_pex{ socket_address };
    tr_peerMgrAddPex(tor, TR_PEER_FROM_LPD, &pex, 1U);
    tr_logAddDebugTor(tor, fmt::format("Found a local peer from LPD ({:s})", socket_address.display_name()));
    return true;
}

std::vector<tr_lpd::Mediator::TorrentInfo> tr_session::LpdMediator::torrents() const
{
    auto ret = std::vector<tr_lpd::Mediator::TorrentInfo>{};
    ret.reserve(std::size(session_.torrents()));
    for (auto const* const tor : session_.torrents())
    {
        auto info = tr_lpd::Mediator::TorrentInfo{};
        info.info_hash_str = tor->info_hash_string();
        info.activity = tor->activity();
        info.allows_lpd = tor->allows_lpd();
        info.announce_after = tor->lpdAnnounceAt;
        ret.emplace_back(info);
    }
    return ret;
}

void tr_session::LpdMediator::setNextAnnounceTime(std::string_view info_hash_str, time_t announce_after)
{
    if (auto digest = tr_sha1_from_string(info_hash_str); digest)
    {
        if (tr_torrent* const tor = session_.torrents_.get(*digest); tr_isTorrent(tor))
        {
            tor->lpdAnnounceAt = announce_after;
        }
    }
}

// ---

std::optional<std::string> tr_session::WebMediator::cookieFile() const
{
    auto const path = tr_pathbuf{ session_->configDir(), "/cookies.txt"sv };

    if (!tr_sys_path_exists(path))
    {
        return {};
    }

    return std::string{ path };
}

std::optional<std::string_view> tr_session::WebMediator::userAgent() const
{
    return TR_NAME "/" SHORT_VERSION_STRING;
}

std::optional<std::string> tr_session::WebMediator::bind_address_V4() const
{
    if (auto const addr = session_->bind_address(TR_AF_INET); !addr.is_any())
    {
        return addr.display_name();
    }

    return std::nullopt;
}

std::optional<std::string> tr_session::WebMediator::bind_address_V6() const
{
    if (auto const addr = session_->bind_address(TR_AF_INET6); !addr.is_any())
    {
        return addr.display_name();
    }

    return std::nullopt;
}

size_t tr_session::WebMediator::clamp(int torrent_id, size_t byte_count) const
{
    auto const lock = session_->unique_lock();

    auto const* const tor = session_->torrents().get(torrent_id);
    return tor == nullptr ? 0U : tor->bandwidth_.clamp(TR_DOWN, byte_count);
}

void tr_session::WebMediator::notifyBandwidthConsumed(int torrent_id, size_t byte_count)
{
    auto const lock = session_->unique_lock();

    if (auto* const tor = session_->torrents().get(torrent_id); tor != nullptr)
    {
        tor->bandwidth_.notify_bandwidth_consumed(TR_DOWN, byte_count, true, tr_time_msec());
    }
}

void tr_session::WebMediator::run(tr_web::FetchDoneFunc&& func, tr_web::FetchResponse&& response) const
{
    session_->runInSessionThread(std::move(func), std::move(response));
}

time_t tr_session::WebMediator::now() const
{
    return tr_time();
}

void tr_sessionFetch(tr_session* session, tr_web::FetchOptions&& options)
{
    session->fetch(std::move(options));
}

// ---

tr_encryption_mode tr_sessionGetEncryption(tr_session const* session)
{
    TR_ASSERT(session != nullptr);

    return session->encryptionMode();
}

void tr_sessionSetEncryption(tr_session* session, tr_encryption_mode mode)
{
    TR_ASSERT(session != nullptr);
    TR_ASSERT(mode == TR_ENCRYPTION_PREFERRED || mode == TR_ENCRYPTION_REQUIRED || mode == TR_CLEAR_PREFERRED);

    session->settings_.encryption_mode = mode;
}

// ---

void tr_session::onIncomingPeerConnection(tr_socket_t fd, void* vsession)
{
    auto* session = static_cast<tr_session*>(vsession);

    if (auto const incoming_info = tr_netAccept(session, fd); incoming_info)
    {
        auto const& [socket_address, sock] = *incoming_info;
        tr_logAddTrace(fmt::format("new incoming connection {} ({})", sock, socket_address.display_name()));
        session->addIncoming({ session, socket_address, sock });
    }
}

tr_session::BoundSocket::BoundSocket(
    struct event_base* evbase,
    tr_address const& addr,
    tr_port port,
    IncomingCallback cb,
    void* cb_data)
    : cb_{ cb }
    , cb_data_{ cb_data }
    , socket_{ tr_netBindTCP(addr, port, false) }
    , ev_{ event_new(evbase, socket_, EV_READ | EV_PERSIST, &BoundSocket::onCanRead, this) }
{
    if (socket_ == TR_BAD_SOCKET)
    {
        return;
    }

    tr_logAddInfo(fmt::format(
        _("Listening to incoming peer connections on {hostport}"),
        fmt::arg("hostport", tr_socket_address::display_name(addr, port))));
    event_add(ev_.get(), nullptr);
}

tr_session::BoundSocket::~BoundSocket()
{
    ev_.reset();

    if (socket_ != TR_BAD_SOCKET)
    {
        tr_net_close_socket(socket_);
        socket_ = TR_BAD_SOCKET;
    }
}

tr_address tr_session::bind_address(tr_address_type type) const noexcept
{
    if (type == TR_AF_INET)
    {
        // if user provided an address, use it.
        // otherwise, use any_ipv4 (0.0.0.0).
        return global_ip_cache_->bind_addr(type);
    }

    if (type == TR_AF_INET6)
    {
        // if user provided an address, use it.
        // otherwise, if we can determine which one to use via global_source_address(ipv6) magic, use it.
        // otherwise, use any_ipv6 (::).
        auto const source_addr = global_source_address(type);
        auto const default_addr = source_addr && source_addr->is_global_unicast_address() ? *source_addr :
                                                                                            tr_address::any(TR_AF_INET6);
        return tr_address::from_string(settings_.bind_address_ipv6).value_or(default_addr);
    }

    TR_ASSERT_MSG(false, "invalid type");
    return {};
}

// ---

tr_variant tr_sessionGetDefaultSettings()
{
    auto ret = tr_variant::make_map();
    ret.merge(tr_session_settings::default_settings());
    ret.merge(tr_rpc_server::default_settings());
    ret.merge(tr_session_alt_speeds::default_settings());
    return ret;
}

tr_variant tr_sessionGetSettings(tr_session const* session)
{
    auto settings = tr_variant::make_map();
    settings.merge(session->settings_.settings());
    settings.merge(session->alt_speeds_.settings());
    settings.merge(session->rpc_server_->settings());

    tr_variantDictRemove(&settings, TR_KEY_message_level);
    tr_variantDictAddInt(&settings, TR_KEY_message_level, tr_logGetLevel());

    return settings;
}

tr_variant tr_sessionLoadSettings(char const* config_dir, char const* app_name)
{
    auto settings = tr_sessionGetDefaultSettings();

    // if a settings file exists, use it to override the defaults
    if (auto const filename = fmt::format(
            "{:s}/settings.json",
            config_dir != nullptr ? config_dir : tr_getDefaultConfigDir(app_name));
        tr_sys_path_exists(filename))
    {
        if (auto file_settings = tr_variant_serde::json().parse_file(filename); file_settings)
        {
            settings.merge(*file_settings);
        }
    }

    return settings;
}

void tr_sessionSaveSettings(tr_session* session, char const* config_dir, tr_variant const* client_settings)
{
    using namespace bandwidth_group_helpers;

    TR_ASSERT(client_settings != nullptr);
    TR_ASSERT(client_settings->holds_alternative<tr_variant::Map>());

    tr_variant settings;
    auto const filename = tr_pathbuf{ config_dir, "/settings.json"sv };

    tr_variantInitDict(&settings, 0);

    /* the existing file settings are the fallback values */
    if (auto const file_settings = tr_variant_serde::json().parse_file(filename); file_settings)
    {
        tr_variantMergeDicts(&settings, &*file_settings);
    }

    /* the client's settings override the file settings */
    tr_variantMergeDicts(&settings, client_settings);

    /* the session's true values override the file & client settings */
    settings.merge(tr_sessionGetSettings(session));

    /* save the result */
    tr_variant_serde::json().to_file(settings, filename);

    /* Write bandwidth groups limits to file  */
    bandwidthGroupWrite(session, config_dir);
}

// ---

struct tr_session::init_data
{
    bool message_queuing_enabled;
    std::string_view config_dir;
    tr_variant* client_settings;
    std::condition_variable_any done_cv;
};

tr_session* tr_sessionInit(char const* config_dir, bool message_queueing_enabled, tr_variant* client_settings)
{
    using namespace bandwidth_group_helpers;

    TR_ASSERT(client_settings != nullptr);
    TR_ASSERT(client_settings->holds_alternative<tr_variant::Map>());

    tr_timeUpdate(time(nullptr));

    // nice to start logging at the very beginning
    if (auto val = int64_t{}; tr_variantDictFindInt(client_settings, TR_KEY_message_level, &val))
    {
        tr_logSetLevel(static_cast<tr_log_level>(val));
    }

    /* initialize the bare skeleton of the session object */
    auto* const session = new tr_session{ config_dir, tr_variant::make_map() };
    bandwidthGroupRead(session, config_dir);

    auto data = tr_session::init_data{};
    data.config_dir = config_dir;
    data.message_queuing_enabled = message_queueing_enabled;
    data.client_settings = client_settings;

    // run initImpl() in the libtransmission thread
    auto lock = session->unique_lock();
    session->runInSessionThread([&session, &data]() { session->initImpl(data); });
    data.done_cv.wait(lock); // wait for the session to be ready

    return session;
}

void tr_session::onNowTimer()
{
    TR_ASSERT(now_timer_);
    auto const now = std::chrono::system_clock::now();

    // tr_session upkeep tasks to perform once per second
    tr_timeUpdate(std::chrono::system_clock::to_time_t(now));
    alt_speeds_.check_scheduler();

    // set the timer to kick again right after (10ms after) the next second
    auto const target_time = std::chrono::time_point_cast<std::chrono::seconds>(now) + 1s + 10ms;
    auto target_interval = target_time - now;
    if (target_interval < 100ms)
    {
        target_interval += 1s;
    }
    now_timer_->set_interval(std::chrono::duration_cast<std::chrono::milliseconds>(target_interval));
}

void tr_session::initImpl(init_data& data)
{
    auto lock = unique_lock();
    TR_ASSERT(am_in_session_thread());

    auto* const client_settings = data.client_settings;
    TR_ASSERT(client_settings != nullptr);
    TR_ASSERT(client_settings->holds_alternative<tr_variant::Map>());

    tr_logAddTrace(fmt::format("tr_sessionInit: the session's top-level bandwidth object is {}", fmt::ptr(&top_bandwidth_)));

    auto settings = tr_sessionGetDefaultSettings();
    tr_variantMergeDicts(&settings, client_settings);

#ifndef _WIN32
    /* Don't exit when writing on a broken socket */
    (void)signal(SIGPIPE, SIG_IGN);
#endif

    tr_logSetQueueEnabled(data.message_queuing_enabled);

    this->blocklists_ = libtransmission::Blocklist::loadBlocklists(blocklist_dir_, useBlocklist());

    tr_logAddInfo(fmt::format(_("Transmission version {version} starting"), fmt::arg("version", LONG_VERSION_STRING)));

    setSettings(client_settings, true);

    if (this->allowsLPD())
    {
        this->lpd_ = tr_lpd::create(lpd_mediator_, event_base());
    }

#ifdef WITH_UTP
    tr_utpInit(this);
#endif

    /* cleanup */
    data.done_cv.notify_one();
}

void tr_session::setSettings(tr_variant* settings_dict, bool force)
{
    TR_ASSERT(am_in_session_thread());
    TR_ASSERT(settings_dict != nullptr);
    TR_ASSERT(settings_dict->holds_alternative<tr_variant::Map>());

    // load the session settings
    auto new_settings = tr_session_settings{};
    new_settings.load(*settings_dict);
    setSettings(std::move(new_settings), force);

    // delegate loading out the other settings
    alt_speeds_.load(*settings_dict);
    rpc_server_->load(*settings_dict);
}

void tr_session::setSettings(tr_session_settings&& settings_in, bool force)
{
    auto const lock = unique_lock();

    std::swap(settings_, settings_in);
    auto const& new_settings = settings_;
    auto const& old_settings = settings_in;

    // the rest of the func is session_ responding to settings changes

    if (auto const& val = new_settings.log_level; force || val != old_settings.log_level)
    {
        tr_logSetLevel(val);
    }

#ifndef _WIN32
    if (auto const& val = new_settings.umask; force || val != old_settings.umask)
    {
        ::umask(val);
    }
#endif

    if (auto const& val = new_settings.cache_size_mb; force || val != old_settings.cache_size_mb)
    {
        tr_sessionSetCacheLimit_MB(this, val);
    }

    if (auto const& val = new_settings.bind_address_ipv4; force || val != old_settings.bind_address_ipv4)
    {
        global_ip_cache_->update_addr(TR_AF_INET);
    }
    if (auto const& val = new_settings.bind_address_ipv6; force || val != old_settings.bind_address_ipv6)
    {
        global_ip_cache_->update_addr(TR_AF_INET6);
    }

    if (auto const& val = new_settings.default_trackers_str; force || val != old_settings.default_trackers_str)
    {
        setDefaultTrackers(val);
    }

    if (auto const& val = new_settings.utp_enabled; force || val != old_settings.utp_enabled)
    {
        tr_sessionSetUTPEnabled(this, val);
    }

    useBlocklist(new_settings.blocklist_enabled);

    auto local_peer_port = force && settings_.peer_port_random_on_start ? randomPort() : new_settings.peer_port;
    bool port_changed = false;
    if (force || local_peer_port_ != local_peer_port)
    {
        local_peer_port_ = local_peer_port;
        advertised_peer_port_ = local_peer_port;
        port_changed = true;
    }

    bool addr_changed = false;
    if (new_settings.tcp_enabled)
    {
        if (auto const& val = new_settings.bind_address_ipv4; force || port_changed || val != old_settings.bind_address_ipv4)
        {
            auto const addr = bind_address(TR_AF_INET);
            bound_ipv4_.emplace(event_base(), addr, local_peer_port_, &tr_session::onIncomingPeerConnection, this);
            addr_changed = true;
        }

        if (auto const& val = new_settings.bind_address_ipv6; force || port_changed || val != old_settings.bind_address_ipv6)
        {
            auto const addr = bind_address(TR_AF_INET6);
            bound_ipv6_.emplace(event_base(), addr, local_peer_port_, &tr_session::onIncomingPeerConnection, this);
            addr_changed = true;
        }
    }
    else
    {
        bound_ipv4_.reset();
        bound_ipv6_.reset();
        addr_changed = true;
    }

    if (auto const& val = new_settings.port_forwarding_enabled; force || val != old_settings.port_forwarding_enabled)
    {
        tr_sessionSetPortForwardingEnabled(this, val);
    }

    if (port_changed)
    {
        port_forwarding_->local_port_changed();
    }

    bool const dht_changed = new_settings.dht_enabled != old_settings.dht_enabled;

    if (!udp_core_ || force || port_changed || dht_changed)
    {
        udp_core_ = std::make_unique<tr_session::tr_udp_core>(*this, udpPort());
    }

    // Sends out announce messages with advertisedPeerPort(), so this
    // section needs to happen here after the peer port settings changes
    if (auto const& val = new_settings.lpd_enabled; force || val != old_settings.lpd_enabled)
    {
        if (val)
        {
            lpd_ = tr_lpd::create(lpd_mediator_, event_base());
        }
        else
        {
            lpd_.reset();
        }
    }

    if (!allowsDHT())
    {
        dht_.reset();
    }
    else if (force || !dht_ || port_changed || addr_changed || dht_changed)
    {
        dht_ = tr_dht::create(dht_mediator_, localPeerPort(), udp_core_->socket4(), udp_core_->socket6());
    }

    // We need to update bandwidth if speed settings changed.
    // It's a harmless call, so just call it instead of checking for settings changes
    update_bandwidth(this, TR_UP);
    update_bandwidth(this, TR_DOWN);
}

void tr_sessionSet(tr_session* session, tr_variant* settings)
{
    // do the work in the session thread
    auto done_promise = std::promise<void>{};
    auto done_future = done_promise.get_future();
    session->runInSessionThread(
        [&session, &settings, &done_promise]()
        {
            session->setSettings(settings, false);
            done_promise.set_value();
        });
    done_future.wait();
}

// ---

void tr_sessionSetDownloadDir(tr_session* session, char const* dir)
{
    TR_ASSERT(session != nullptr);

    session->setDownloadDir(dir != nullptr ? dir : "");
}

char const* tr_sessionGetDownloadDir(tr_session const* session)
{
    TR_ASSERT(session != nullptr);

    return session->downloadDir().c_str();
}

char const* tr_sessionGetConfigDir(tr_session const* session)
{
    TR_ASSERT(session != nullptr);

    return session->configDir().c_str();
}

// ---

void tr_sessionSetIncompleteFileNamingEnabled(tr_session* session, bool enabled)
{
    TR_ASSERT(session != nullptr);

    session->settings_.is_incomplete_file_naming_enabled = enabled;
}

bool tr_sessionIsIncompleteFileNamingEnabled(tr_session const* session)
{
    TR_ASSERT(session != nullptr);

    return session->isIncompleteFileNamingEnabled();
}

// ---

void tr_sessionSetIncompleteDir(tr_session* session, char const* dir)
{
    TR_ASSERT(session != nullptr);

    session->setIncompleteDir(dir != nullptr ? dir : "");
}

char const* tr_sessionGetIncompleteDir(tr_session const* session)
{
    TR_ASSERT(session != nullptr);

    return session->incompleteDir().c_str();
}

void tr_sessionSetIncompleteDirEnabled(tr_session* session, bool enabled)
{
    TR_ASSERT(session != nullptr);

    session->useIncompleteDir(enabled);
}

bool tr_sessionIsIncompleteDirEnabled(tr_session const* session)
{
    TR_ASSERT(session != nullptr);

    return session->useIncompleteDir();
}

// --- Peer Port

void tr_sessionSetPeerPort(tr_session* session, uint16_t hport)
{
    TR_ASSERT(session != nullptr);

    if (auto const port = tr_port::from_host(hport); port != session->localPeerPort())
    {
        session->runInSessionThread(
            [session, port]()
            {
                auto settings = session->settings_;
                settings.peer_port = port;
                session->setSettings(std::move(settings), false);
            });
    }
}

uint16_t tr_sessionGetPeerPort(tr_session const* session)
{
    return session != nullptr ? session->localPeerPort().host() : 0U;
}

uint16_t tr_sessionSetPeerPortRandom(tr_session* session)
{
    auto const p = session->randomPort();
    tr_sessionSetPeerPort(session, p.host());
    return p.host();
}

void tr_sessionSetPeerPortRandomOnStart(tr_session* session, bool random)
{
    TR_ASSERT(session != nullptr);

    session->settings_.peer_port_random_on_start = random;
}

bool tr_sessionGetPeerPortRandomOnStart(tr_session const* session)
{
    TR_ASSERT(session != nullptr);

    return session->isPortRandom();
}

tr_port_forwarding_state tr_sessionGetPortForwarding(tr_session const* session)
{
    TR_ASSERT(session != nullptr);

    return session->port_forwarding_->state();
}

void tr_session::onAdvertisedPeerPortChanged()
{
    for (auto* const tor : torrents())
    {
        tr_torrentChangeMyPort(tor);
    }
}

// ---

void tr_sessionSetRatioLimited(tr_session* session, bool is_limited)
{
    TR_ASSERT(session != nullptr);

    session->settings_.ratio_limit_enabled = is_limited;
}

void tr_sessionSetRatioLimit(tr_session* session, double desired_ratio)
{
    TR_ASSERT(session != nullptr);

    session->settings_.ratio_limit = desired_ratio;
}

bool tr_sessionIsRatioLimited(tr_session const* session)
{
    TR_ASSERT(session != nullptr);

    return session->isRatioLimited();
}

double tr_sessionGetRatioLimit(tr_session const* session)
{
    TR_ASSERT(session != nullptr);

    return session->desiredRatio();
}

// ---

void tr_sessionSetIdleLimited(tr_session* session, bool is_limited)
{
    TR_ASSERT(session != nullptr);

    session->settings_.idle_seeding_limit_enabled = is_limited;
}

void tr_sessionSetIdleLimit(tr_session* session, uint16_t idle_minutes)
{
    TR_ASSERT(session != nullptr);

    session->settings_.idle_seeding_limit_minutes = idle_minutes;
}

bool tr_sessionIsIdleLimited(tr_session const* session)
{
    TR_ASSERT(session != nullptr);

    return session->isIdleLimited();
}

uint16_t tr_sessionGetIdleLimit(tr_session const* session)
{
    TR_ASSERT(session != nullptr);

    return session->idleLimitMinutes();
}

// --- Speed limits

std::optional<tr_bytes_per_second_t> tr_session::activeSpeedLimitBps(tr_direction dir) const noexcept
{
    if (tr_sessionUsesAltSpeed(this))
    {
        return tr_toSpeedBytes(tr_sessionGetAltSpeed_KBps(this, dir));
    }

    if (this->isSpeedLimited(dir))
    {
        return tr_toSpeedBytes(tr_sessionGetSpeedLimit_KBps(this, dir));
    }

    return {};
}

time_t tr_session::AltSpeedMediator::time()
{
    return tr_time();
}

void tr_session::AltSpeedMediator::is_active_changed(bool is_active, tr_session_alt_speeds::ChangeReason reason)
{
    auto const in_session_thread = [session = &session_, is_active, reason]()
    {
        update_bandwidth(session, TR_UP);
        update_bandwidth(session, TR_DOWN);

        if (session->alt_speed_active_changed_func_ != nullptr)
        {
            session->alt_speed_active_changed_func_(
                session,
                is_active,
                reason == tr_session_alt_speeds::ChangeReason::User,
                session->alt_speed_active_changed_func_user_data_);
        }
    };

    session_.runInSessionThread(in_session_thread);
}

// --- Session primary speed limits

void tr_sessionSetSpeedLimit_KBps(tr_session* session, tr_direction dir, tr_kilobytes_per_second_t limit)
{
    TR_ASSERT(session != nullptr);
    TR_ASSERT(tr_isDirection(dir));

    if (dir == TR_DOWN)
    {
        session->settings_.speed_limit_down = limit;
    }
    else
    {
        session->settings_.speed_limit_up = limit;
    }

    update_bandwidth(session, dir);
}

tr_kilobytes_per_second_t tr_sessionGetSpeedLimit_KBps(tr_session const* session, tr_direction dir)
{
    TR_ASSERT(session != nullptr);
    TR_ASSERT(tr_isDirection(dir));

    return dir == TR_DOWN ? session->settings_.speed_limit_down : session->settings_.speed_limit_up;
}

void tr_sessionLimitSpeed(tr_session* session, tr_direction dir, bool limited)
{
    TR_ASSERT(session != nullptr);
    TR_ASSERT(tr_isDirection(dir));

    if (dir == TR_DOWN)
    {
        session->settings_.speed_limit_down_enabled = limited;
    }
    else
    {
        session->settings_.speed_limit_up_enabled = limited;
    }

    update_bandwidth(session, dir);
}

bool tr_sessionIsSpeedLimited(tr_session const* session, tr_direction dir)
{
    TR_ASSERT(session != nullptr);
    TR_ASSERT(tr_isDirection(dir));

    return session->isSpeedLimited(dir);
}

// --- Session alt speed limits

void tr_sessionSetAltSpeed_KBps(tr_session* session, tr_direction dir, tr_kilobytes_per_second_t limit)
{
    TR_ASSERT(session != nullptr);
    TR_ASSERT(tr_isDirection(dir));

    session->alt_speeds_.set_limit_kbps(dir, limit);
    update_bandwidth(session, dir);
}

tr_kilobytes_per_second_t tr_sessionGetAltSpeed_KBps(tr_session const* session, tr_direction dir)
{
    TR_ASSERT(session != nullptr);
    TR_ASSERT(tr_isDirection(dir));

    return session->alt_speeds_.limit_kbps(dir);
}

void tr_sessionUseAltSpeedTime(tr_session* session, bool enabled)
{
    TR_ASSERT(session != nullptr);

    session->alt_speeds_.set_scheduler_enabled(enabled);
}

bool tr_sessionUsesAltSpeedTime(tr_session const* session)
{
    TR_ASSERT(session != nullptr);

    return session->alt_speeds_.is_scheduler_enabled();
}

void tr_sessionSetAltSpeedBegin(tr_session* session, size_t minutes_since_midnight)
{
    TR_ASSERT(session != nullptr);

    session->alt_speeds_.set_start_minute(minutes_since_midnight);
}

size_t tr_sessionGetAltSpeedBegin(tr_session const* session)
{
    TR_ASSERT(session != nullptr);

    return session->alt_speeds_.start_minute();
}
void tr_sessionSetAltSpeedEnd(tr_session* session, size_t minutes_since_midnight)
{
    TR_ASSERT(session != nullptr);

    session->alt_speeds_.set_end_minute(minutes_since_midnight);
}

size_t tr_sessionGetAltSpeedEnd(tr_session const* session)
{
    TR_ASSERT(session != nullptr);

    return session->alt_speeds_.end_minute();
}

void tr_sessionSetAltSpeedDay(tr_session* session, tr_sched_day days)
{
    TR_ASSERT(session != nullptr);

    session->alt_speeds_.set_weekdays(days);
}

tr_sched_day tr_sessionGetAltSpeedDay(tr_session const* session)
{
    TR_ASSERT(session != nullptr);

    return session->alt_speeds_.weekdays();
}

void tr_sessionUseAltSpeed(tr_session* session, bool enabled)
{
    session->alt_speeds_.set_active(enabled, tr_session_alt_speeds::ChangeReason::User);
}

bool tr_sessionUsesAltSpeed(tr_session const* session)
{
    TR_ASSERT(session != nullptr);

    return session->alt_speeds_.is_active();
}

void tr_sessionSetAltSpeedFunc(tr_session* session, tr_altSpeedFunc func, void* user_data)
{
    TR_ASSERT(session != nullptr);

    session->alt_speed_active_changed_func_ = func;
    session->alt_speed_active_changed_func_user_data_ = user_data;
}

// ---

void tr_sessionSetPeerLimit(tr_session* session, uint16_t max_global_peers)
{
    TR_ASSERT(session != nullptr);

    session->settings_.peer_limit_global = max_global_peers;
}

uint16_t tr_sessionGetPeerLimit(tr_session const* session)
{
    TR_ASSERT(session != nullptr);

    return session->peerLimit();
}

void tr_sessionSetPeerLimitPerTorrent(tr_session* session, uint16_t max_peers)
{
    TR_ASSERT(session != nullptr);

    session->settings_.peer_limit_per_torrent = max_peers;
}

uint16_t tr_sessionGetPeerLimitPerTorrent(tr_session const* session)
{
    TR_ASSERT(session != nullptr);

    return session->peerLimitPerTorrent();
}

// ---

void tr_sessionSetPaused(tr_session* session, bool is_paused)
{
    TR_ASSERT(session != nullptr);

    session->settings_.should_start_added_torrents = !is_paused;
}

bool tr_sessionGetPaused(tr_session const* session)
{
    TR_ASSERT(session != nullptr);

    return session->shouldPauseAddedTorrents();
}

void tr_sessionSetDeleteSource(tr_session* session, bool delete_source)
{
    TR_ASSERT(session != nullptr);

    session->settings_.should_delete_source_torrents = delete_source;
}

// ---

double tr_sessionGetRawSpeed_KBps(tr_session const* session, tr_direction dir)
{
    auto const bps = session != nullptr ? session->top_bandwidth_.get_raw_speed_bytes_per_second(0, dir) : 0;
    return tr_toSpeedKBps(bps);
}

void tr_session::closeImplPart1(std::promise<void>* closed_promise, std::chrono::time_point<std::chrono::steady_clock> deadline)
{
    is_closing_ = true;

    // close the low-hanging fruit that can be closed immediately w/o consequences
#ifdef WITH_UTP
    utp_timer.reset();
#endif
    verifier_.reset();
    save_timer_.reset();
    now_timer_.reset();
    rpc_server_.reset();
    dht_.reset();
    lpd_.reset();

    port_forwarding_.reset();
    bound_ipv6_.reset();
    bound_ipv4_.reset();

    // Close the torrents in order of most active to least active
    // so that the most important announce=stopped events are
    // fired out first...
    auto torrents = getAllTorrents();
    std::sort(
        std::begin(torrents),
        std::end(torrents),
        [](auto const* a, auto const* b)
        {
            auto const a_cur = a->downloadedCur + a->uploadedCur;
            auto const b_cur = b->downloadedCur + b->uploadedCur;
            return a_cur > b_cur; // larger xfers go first
        });
    for (auto* tor : torrents)
    {
        tr_torrentFreeInSessionThread(tor);
    }
    torrents.clear();
    // ...now that all the torrents have been closed, any remaining
    // `&event=stopped` announce messages are queued in the announcer.
    // Tell the announcer to start shutdown, which sends out the stop
    // events and stops scraping.
    this->announcer_->startShutdown();
    // ...since global_ip_cache_ relies on web_ to update global addresses,
    // we tell it to stop updating before web_ starts to refuse new requests.
    // But we keep it intact for now, so that udp_core_ can continue.
    this->global_ip_cache_->try_shutdown();
    // ...and now that those are done, tell web_ that we're shutting
    // down soon. This leaves the `event=stopped` going but refuses any
    // new tasks.
    this->web_->startShutdown(10s);
    this->cache.reset();

    // recycle the now-unused save_timer_ here to wait for UDP shutdown
    TR_ASSERT(!save_timer_);
    save_timer_ = timerMaker().create([this, closed_promise, deadline]() { closeImplPart2(closed_promise, deadline); });
    save_timer_->start_repeating(50ms);
}

void tr_session::closeImplPart2(std::promise<void>* closed_promise, std::chrono::time_point<std::chrono::steady_clock> deadline)
{
    // try to keep the UDP announcer alive long enough to send out
    // all the &event=stopped tracker announces.
    // also wait for all ip cache updates to finish so that web_ can
    // safely destruct.
    if ((n_pending_stops_ != 0U || !global_ip_cache_->try_shutdown()) && std::chrono::steady_clock::now() < deadline)
    {
        announcer_udp_->upkeep();
        return;
    }

    save_timer_.reset();

    this->announcer_.reset();
    this->announcer_udp_.reset();

    stats().save();
    peer_mgr_.reset();
<<<<<<< HEAD
    openFiles().close_all();
=======
    openFiles().closeAll();
#ifdef WITH_UTP
>>>>>>> 726edfd6
    tr_utpClose(this);
#endif
    this->udp_core_.reset();

    // tada we are done!
    closed_promise->set_value();
}

void tr_sessionClose(tr_session* session, size_t timeout_secs)
{
    TR_ASSERT(session != nullptr);
    TR_ASSERT(!session->am_in_session_thread());

    tr_logAddInfo(fmt::format(_("Transmission version {version} shutting down"), fmt::arg("version", LONG_VERSION_STRING)));

    auto closed_promise = std::promise<void>{};
    auto closed_future = closed_promise.get_future();
    auto const deadline = std::chrono::steady_clock::now() + std::chrono::seconds{ timeout_secs };
    session->runInSessionThread([&closed_promise, deadline, session]() { session->closeImplPart1(&closed_promise, deadline); });
    closed_future.wait();

    delete session;
}

namespace
{
namespace load_torrents_helpers
{
void session_load_torrents(tr_session* session, tr_ctor* ctor, std::promise<size_t>* loaded_promise)
{
    auto n_torrents = size_t{};
    auto const& folder = session->torrentDir();

    for (auto const& name : tr_sys_dir_get_files(folder, [](auto name) { return tr_strv_ends_with(name, ".torrent"sv); }))
    {
        auto const path = tr_pathbuf{ folder, '/', name };

        if (tr_ctorSetMetainfoFromFile(ctor, path.sv(), nullptr) && tr_torrentNew(ctor, nullptr) != nullptr)
        {
            ++n_torrents;
        }
    }

    auto buf = std::vector<char>{};
    for (auto const& name : tr_sys_dir_get_files(folder, [](auto name) { return tr_strv_ends_with(name, ".magnet"sv); }))
    {
        auto const path = tr_pathbuf{ folder, '/', name };

        if (tr_file_read(path, buf) &&
            tr_ctorSetMetainfoFromMagnetLink(ctor, std::string_view{ std::data(buf), std::size(buf) }, nullptr) &&
            tr_torrentNew(ctor, nullptr) != nullptr)
        {
            ++n_torrents;
        }
    }

    if (n_torrents != 0U)
    {
        tr_logAddInfo(fmt::format(
            tr_ngettext("Loaded {count} torrent", "Loaded {count} torrents", n_torrents),
            fmt::arg("count", n_torrents)));
    }

    loaded_promise->set_value(n_torrents);
}
} // namespace load_torrents_helpers
} // namespace

size_t tr_sessionLoadTorrents(tr_session* session, tr_ctor* ctor)
{
    using namespace load_torrents_helpers;

    auto loaded_promise = std::promise<size_t>{};
    auto loaded_future = loaded_promise.get_future();

    session->runInSessionThread(session_load_torrents, session, ctor, &loaded_promise);
    loaded_future.wait();
    auto const n_torrents = loaded_future.get();

    return n_torrents;
}

size_t tr_sessionGetAllTorrents(tr_session* session, tr_torrent** buf, size_t buflen)
{
    auto& torrents = session->torrents();
    auto const n = std::size(torrents);

    if (buflen >= n)
    {
        std::copy_n(std::begin(torrents), n, buf);
    }

    return n;
}

// ---

void tr_sessionSetPexEnabled(tr_session* session, bool enabled)
{
    TR_ASSERT(session != nullptr);

    session->settings_.pex_enabled = enabled;
}

bool tr_sessionIsPexEnabled(tr_session const* session)
{
    TR_ASSERT(session != nullptr);

    return session->allows_pex();
}

bool tr_sessionIsDHTEnabled(tr_session const* session)
{
    TR_ASSERT(session != nullptr);

    return session->allowsDHT();
}

void tr_sessionSetDHTEnabled(tr_session* session, bool enabled)
{
    TR_ASSERT(session != nullptr);

    if (enabled != session->allowsDHT())
    {
        session->runInSessionThread(
            [session, enabled]()
            {
                auto settings = session->settings_;
                settings.dht_enabled = enabled;
                session->setSettings(std::move(settings), false);
            });
    }
}

// ---

bool tr_session::allowsUTP() const noexcept
{
#ifdef WITH_UTP
    return settings_.utp_enabled;
#else
    return false;
#endif
}

bool tr_sessionIsUTPEnabled([[maybe_unused]] tr_session const* session)
{
    TR_ASSERT(session != nullptr);
#ifdef WITH_UTP
    return session->allowsUTP();
#else
    return false;
#endif
}

void tr_sessionSetUTPEnabled(tr_session* session, [[maybe_unused]] bool enabled)
{
    TR_ASSERT(session != nullptr);
#ifdef WITH_UTP
    if (enabled == session->allowsUTP())
    {
        return;
    }

    session->settings_.utp_enabled = enabled;
#else
    session->settings_.utp_enabled = false;
#endif
}

void tr_sessionSetLPDEnabled(tr_session* session, bool enabled)
{
    TR_ASSERT(session != nullptr);

    if (enabled != session->allowsLPD())
    {
        session->runInSessionThread(
            [session, enabled]()
            {
                auto settings = session->settings_;
                settings.lpd_enabled = enabled;
                session->setSettings(std::move(settings), false);
            });
    }
}

bool tr_sessionIsLPDEnabled(tr_session const* session)
{
    TR_ASSERT(session != nullptr);

    return session->allowsLPD();
}

// ---

void tr_sessionSetCacheLimit_MB(tr_session* session, size_t mb)
{
    TR_ASSERT(session != nullptr);

    session->settings_.cache_size_mb = mb;
    session->cache->set_limit(tr_toMemBytes(mb));
}

size_t tr_sessionGetCacheLimit_MB(tr_session const* session)
{
    TR_ASSERT(session != nullptr);

    return session->settings_.cache_size_mb;
}

// ---

void tr_session::setDefaultTrackers(std::string_view trackers)
{
    auto const oldval = default_trackers_;

    settings_.default_trackers_str = trackers;
    default_trackers_.parse(trackers);

    // if the list changed, update all the public torrents
    if (default_trackers_ != oldval)
    {
        for (auto* const tor : torrents())
        {
            if (tor->is_public())
            {
                announcer_->resetTorrent(tor);
            }
        }
    }
}

void tr_sessionSetDefaultTrackers(tr_session* session, char const* trackers)
{
    TR_ASSERT(session != nullptr);

    session->setDefaultTrackers(trackers != nullptr ? trackers : "");
}

// ---

tr_bandwidth& tr_session::getBandwidthGroup(std::string_view name)
{
    auto& groups = this->bandwidth_groups_;

    for (auto const& [group_name, group] : groups)
    {
        if (group_name == name)
        {
            return *group;
        }
    }

    auto& [group_name, group] = groups.emplace_back(name, std::make_unique<tr_bandwidth>(new tr_bandwidth(&top_bandwidth_)));
    return *group;
}

// ---

void tr_sessionSetPortForwardingEnabled(tr_session* session, bool enabled)
{
    session->runInSessionThread(
        [session, enabled]()
        {
            session->settings_.port_forwarding_enabled = enabled;
            session->port_forwarding_->set_enabled(enabled);
        });
}

bool tr_sessionIsPortForwardingEnabled(tr_session const* session)
{
    TR_ASSERT(session != nullptr);

    return session->port_forwarding_->is_enabled();
}

// ---

void tr_session::useBlocklist(bool enabled)
{
    settings_.blocklist_enabled = enabled;

    std::for_each(
        std::begin(blocklists_),
        std::end(blocklists_),
        [enabled](auto& blocklist) { blocklist.setEnabled(enabled); });
}

bool tr_session::addressIsBlocked(tr_address const& addr) const noexcept
{
    return std::any_of(
        std::begin(blocklists_),
        std::end(blocklists_),
        [&addr](auto& blocklist) { return blocklist.contains(addr); });
}

void tr_sessionReloadBlocklists(tr_session* session)
{
    session->blocklists_ = libtransmission::Blocklist::loadBlocklists(session->blocklist_dir_, session->useBlocklist());

    session->blocklist_changed_.emit();
}

size_t tr_blocklistGetRuleCount(tr_session const* session)
{
    TR_ASSERT(session != nullptr);

    auto& src = session->blocklists_;
    return std::accumulate(std::begin(src), std::end(src), 0, [](int sum, auto& cur) { return sum + std::size(cur); });
}

bool tr_blocklistIsEnabled(tr_session const* session)
{
    TR_ASSERT(session != nullptr);

    return session->useBlocklist();
}

void tr_blocklistSetEnabled(tr_session* session, bool enabled)
{
    TR_ASSERT(session != nullptr);

    session->useBlocklist(enabled);
}

bool tr_blocklistExists(tr_session const* session)
{
    TR_ASSERT(session != nullptr);

    return !std::empty(session->blocklists_);
}

size_t tr_blocklistSetContent(tr_session* session, char const* content_filename)
{
    auto const lock = session->unique_lock();

    // These rules will replace the default blocklist.
    // Build the path of the default blocklist .bin file where we'll save these rules.
    auto const bin_file = tr_pathbuf{ session->blocklist_dir_, '/', DEFAULT_BLOCKLIST_FILENAME };

    // Try to save it
    auto added = libtransmission::Blocklist::saveNew(content_filename, bin_file, session->useBlocklist());
    if (!added)
    {
        return 0U;
    }

    auto const n_rules = std::size(*added);

    // Add (or replace) it in our blocklists_ vector
    auto& src = session->blocklists_;
    if (auto iter = std::find_if(
            std::begin(src),
            std::end(src),
            [&bin_file](auto const& candidate) { return bin_file == candidate.binFile(); });
        iter != std::end(src))
    {
        *iter = std::move(*added);
    }
    else
    {
        src.emplace_back(std::move(*added));
    }

    return n_rules;
}

void tr_blocklistSetURL(tr_session* session, char const* url)
{
    session->setBlocklistUrl(url != nullptr ? url : "");
}

char const* tr_blocklistGetURL(tr_session const* session)
{
    return session->blocklistUrl().c_str();
}

// ---

void tr_session::setRpcWhitelist(std::string_view whitelist) const
{
    this->rpc_server_->set_whitelist(whitelist);
}

void tr_session::useRpcWhitelist(bool enabled) const
{
    this->rpc_server_->set_whitelist_enabled(enabled);
}

bool tr_session::useRpcWhitelist() const
{
    return this->rpc_server_->is_whitelist_enabled();
}

void tr_sessionSetRPCEnabled(tr_session* session, bool is_enabled)
{
    TR_ASSERT(session != nullptr);

    session->rpc_server_->set_enabled(is_enabled);
}

bool tr_sessionIsRPCEnabled(tr_session const* session)
{
    TR_ASSERT(session != nullptr);

    return session->rpc_server_->is_enabled();
}

void tr_sessionSetRPCPort(tr_session* session, uint16_t hport)
{
    TR_ASSERT(session != nullptr);

    if (session->rpc_server_)
    {
        session->rpc_server_->set_port(tr_port::from_host(hport));
    }
}

uint16_t tr_sessionGetRPCPort(tr_session const* session)
{
    TR_ASSERT(session != nullptr);

    return session->rpc_server_ ? session->rpc_server_->port().host() : uint16_t{};
}

void tr_sessionSetRPCCallback(tr_session* session, tr_rpc_func func, void* user_data)
{
    TR_ASSERT(session != nullptr);

    session->rpc_func_ = func;
    session->rpc_func_user_data_ = user_data;
}

void tr_sessionSetRPCWhitelist(tr_session* session, char const* whitelist)
{
    TR_ASSERT(session != nullptr);

    session->setRpcWhitelist(whitelist != nullptr ? whitelist : "");
}

char const* tr_sessionGetRPCWhitelist(tr_session const* session)
{
    TR_ASSERT(session != nullptr);

    return session->rpc_server_->whitelist().c_str();
}

void tr_sessionSetRPCWhitelistEnabled(tr_session* session, bool enabled)
{
    TR_ASSERT(session != nullptr);

    session->useRpcWhitelist(enabled);
}

bool tr_sessionGetRPCWhitelistEnabled(tr_session const* session)
{
    TR_ASSERT(session != nullptr);

    return session->useRpcWhitelist();
}

void tr_sessionSetRPCPassword(tr_session* session, char const* password)
{
    TR_ASSERT(session != nullptr);

    session->rpc_server_->set_password(password != nullptr ? password : "");
}

char const* tr_sessionGetRPCPassword(tr_session const* session)
{
    TR_ASSERT(session != nullptr);

    return session->rpc_server_->get_salted_password().c_str();
}

void tr_sessionSetRPCUsername(tr_session* session, char const* username)
{
    TR_ASSERT(session != nullptr);

    session->rpc_server_->set_username(username != nullptr ? username : "");
}

char const* tr_sessionGetRPCUsername(tr_session const* session)
{
    TR_ASSERT(session != nullptr);

    return session->rpc_server_->username().c_str();
}

void tr_sessionSetRPCPasswordEnabled(tr_session* session, bool enabled)
{
    TR_ASSERT(session != nullptr);

    session->rpc_server_->set_password_enabled(enabled);
}

bool tr_sessionIsRPCPasswordEnabled(tr_session const* session)
{
    TR_ASSERT(session != nullptr);

    return session->rpc_server_->is_password_enabled();
}

// ---

void tr_sessionSetScriptEnabled(tr_session* session, TrScript type, bool enabled)
{
    TR_ASSERT(session != nullptr);
    TR_ASSERT(type < TR_SCRIPT_N_TYPES);

    session->useScript(type, enabled);
}

bool tr_sessionIsScriptEnabled(tr_session const* session, TrScript type)
{
    TR_ASSERT(session != nullptr);
    TR_ASSERT(type < TR_SCRIPT_N_TYPES);

    return session->useScript(type);
}

void tr_sessionSetScript(tr_session* session, TrScript type, char const* script)
{
    TR_ASSERT(session != nullptr);
    TR_ASSERT(type < TR_SCRIPT_N_TYPES);

    session->setScript(type, script != nullptr ? script : "");
}

char const* tr_sessionGetScript(tr_session const* session, TrScript type)
{
    TR_ASSERT(session != nullptr);
    TR_ASSERT(type < TR_SCRIPT_N_TYPES);

    return session->script(type).c_str();
}

// ---

void tr_sessionSetQueueSize(tr_session* session, tr_direction dir, size_t max_simultaneous_torrents)
{
    TR_ASSERT(session != nullptr);
    TR_ASSERT(tr_isDirection(dir));

    if (dir == TR_DOWN)
    {
        session->settings_.download_queue_size = max_simultaneous_torrents;
    }
    else
    {
        session->settings_.seed_queue_size = max_simultaneous_torrents;
    }
}

size_t tr_sessionGetQueueSize(tr_session const* session, tr_direction dir)
{
    TR_ASSERT(session != nullptr);
    TR_ASSERT(tr_isDirection(dir));

    return session->queueSize(dir);
}

void tr_sessionSetQueueEnabled(tr_session* session, tr_direction dir, bool do_limit_simultaneous_torrents)
{
    TR_ASSERT(session != nullptr);
    TR_ASSERT(tr_isDirection(dir));

    if (dir == TR_DOWN)
    {
        session->settings_.download_queue_enabled = do_limit_simultaneous_torrents;
    }
    else
    {
        session->settings_.seed_queue_enabled = do_limit_simultaneous_torrents;
    }
}

bool tr_sessionGetQueueEnabled(tr_session const* session, tr_direction dir)
{
    TR_ASSERT(session != nullptr);
    TR_ASSERT(tr_isDirection(dir));

    return session->queueEnabled(dir);
}

void tr_sessionSetQueueStalledMinutes(tr_session* session, int minutes)
{
    TR_ASSERT(session != nullptr);
    TR_ASSERT(minutes > 0);

    session->settings_.queue_stalled_minutes = minutes;
}

void tr_sessionSetQueueStalledEnabled(tr_session* session, bool is_enabled)
{
    TR_ASSERT(session != nullptr);

    session->settings_.queue_stalled_enabled = is_enabled;
}

bool tr_sessionGetQueueStalledEnabled(tr_session const* session)
{
    TR_ASSERT(session != nullptr);

    return session->queueStalledEnabled();
}

size_t tr_sessionGetQueueStalledMinutes(tr_session const* session)
{
    TR_ASSERT(session != nullptr);

    return session->queueStalledMinutes();
}

// ---

void tr_sessionSetAntiBruteForceThreshold(tr_session* session, int max_bad_requests)
{
    TR_ASSERT(session != nullptr);
    TR_ASSERT(max_bad_requests > 0);

    session->rpc_server_->set_anti_brute_force_limit(max_bad_requests);
}

int tr_sessionGetAntiBruteForceThreshold(tr_session const* session)
{
    TR_ASSERT(session != nullptr);

    return session->rpc_server_->get_anti_brute_force_limit();
}

void tr_sessionSetAntiBruteForceEnabled(tr_session* session, bool is_enabled)
{
    TR_ASSERT(session != nullptr);

    session->rpc_server_->set_anti_brute_force_enabled(is_enabled);
}

bool tr_sessionGetAntiBruteForceEnabled(tr_session const* session)
{
    TR_ASSERT(session != nullptr);

    return session->rpc_server_->is_anti_brute_force_enabled();
}

// ---

std::vector<tr_torrent*> tr_session::getNextQueuedTorrents(tr_direction dir, size_t num_wanted) const
{
    TR_ASSERT(tr_isDirection(dir));

    // build an array of the candidates
    auto candidates = std::vector<tr_torrent*>{};
    candidates.reserve(std::size(torrents()));
    for (auto* const tor : torrents())
    {
        if (tor->is_queued() && (dir == tor->queue_direction()))
        {
            candidates.push_back(tor);
        }
    }

    // find the best n candidates
    num_wanted = std::min(num_wanted, std::size(candidates));
    if (num_wanted < candidates.size())
    {
        std::partial_sort(
            std::begin(candidates),
            std::begin(candidates) + num_wanted,
            std::end(candidates),
            [](auto const* a, auto const* b) { return tr_torrentGetQueuePosition(a) < tr_torrentGetQueuePosition(b); });
        candidates.resize(num_wanted);
    }

    return candidates;
}

size_t tr_session::countQueueFreeSlots(tr_direction dir) const noexcept
{
    if (!queueEnabled(dir))
    {
        return std::numeric_limits<size_t>::max();
    }

    auto const max = queueSize(dir);
    auto const activity = dir == TR_UP ? TR_STATUS_SEED : TR_STATUS_DOWNLOAD;

    /* count how many torrents are active */
    auto active_count = size_t{};
    bool const stalled_enabled = queueStalledEnabled();
    auto const stalled_if_idle_for_n_seconds = queueStalledMinutes() * 60;
    time_t const now = tr_time();
    for (auto const* const tor : torrents())
    {
        /* is it the right activity? */
        if (activity != tor->activity())
        {
            continue;
        }

        /* is it stalled? */
        if (stalled_enabled && difftime(now, std::max(tor->startDate, tor->activityDate)) >= stalled_if_idle_for_n_seconds)
        {
            continue;
        }

        ++active_count;

        /* if we've reached the limit, no need to keep counting */
        if (active_count >= max)
        {
            return 0;
        }
    }

    return max - active_count;
}

// ---

void tr_session::closeTorrentFiles(tr_torrent* tor) noexcept
{
    this->cache->flush_torrent(tor);
    openFiles().close_torrent(tor->id());
}

void tr_session::closeTorrentFile(tr_torrent* tor, tr_file_index_t file_num) noexcept
{
    this->cache->flush_file(tor, file_num);
    openFiles().close_file(tor->id(), file_num);
}

// ---

void tr_sessionSetQueueStartCallback(tr_session* session, void (*callback)(tr_session*, tr_torrent*, void*), void* user_data)
{
    session->setQueueStartCallback(callback, user_data);
}

void tr_sessionSetRatioLimitHitCallback(tr_session* session, tr_session_ratio_limit_hit_func callback, void* user_data)
{
    session->setRatioLimitHitCallback(callback, user_data);
}

void tr_sessionSetIdleLimitHitCallback(tr_session* session, tr_session_idle_limit_hit_func callback, void* user_data)
{
    session->setIdleLimitHitCallback(callback, user_data);
}

void tr_sessionSetMetadataCallback(tr_session* session, tr_session_metadata_func callback, void* user_data)
{
    session->setMetadataCallback(callback, user_data);
}

void tr_sessionSetCompletenessCallback(tr_session* session, tr_torrent_completeness_func callback, void* user_data)
{
    session->setTorrentCompletenessCallback(callback, user_data);
}

tr_session_stats tr_sessionGetStats(tr_session const* session)
{
    return session->stats().current();
}

tr_session_stats tr_sessionGetCumulativeStats(tr_session const* session)
{
    return session->stats().cumulative();
}

void tr_sessionClearStats(tr_session* session)
{
    session->stats().clear();
}

namespace
{
auto constexpr SaveIntervalSecs = 360s;

auto makeResumeDir(std::string_view config_dir)
{
#if defined(__APPLE__) || defined(_WIN32)
    auto dir = fmt::format("{:s}/Resume"sv, config_dir);
#else
    auto dir = fmt::format("{:s}/resume"sv, config_dir);
#endif
    tr_sys_dir_create(dir.c_str(), TR_SYS_DIR_CREATE_PARENTS, 0777);
    return dir;
}

auto makeTorrentDir(std::string_view config_dir)
{
#if defined(__APPLE__) || defined(_WIN32)
    auto dir = fmt::format("{:s}/Torrents"sv, config_dir);
#else
    auto dir = fmt::format("{:s}/torrents"sv, config_dir);
#endif
    tr_sys_dir_create(dir.c_str(), TR_SYS_DIR_CREATE_PARENTS, 0777);
    return dir;
}

auto makeBlocklistDir(std::string_view config_dir)
{
    auto dir = fmt::format("{:s}/blocklists"sv, config_dir);
    tr_sys_dir_create(dir.c_str(), TR_SYS_DIR_CREATE_PARENTS, 0777);
    return dir;
}

} // namespace

tr_session::tr_session(std::string_view config_dir, tr_variant const& settings_dict)
    : config_dir_{ config_dir }
    , resume_dir_{ makeResumeDir(config_dir) }
    , torrent_dir_{ makeTorrentDir(config_dir) }
    , blocklist_dir_{ makeBlocklistDir(config_dir) }
    , session_thread_{ tr_session_thread::create() }
    , timer_maker_{ std::make_unique<libtransmission::EvTimerMaker>(event_base()) }
    , settings_{ settings_dict }
    , session_id_{ tr_time }
    , peer_mgr_{ tr_peerMgrNew(this), &tr_peerMgrFree }
    , rpc_server_{ std::make_unique<tr_rpc_server>(this, settings_dict) }
{
    now_timer_ = timerMaker().create([this]() { onNowTimer(); });
    now_timer_->start_repeating(1s);

    // Periodically save the .resume files of any torrents whose
    // status has recently changed. This prevents loss of metadata
    // in the case of a crash, unclean shutdown, clumsy user, etc.
    save_timer_ = timerMaker().create(
        [this]()
        {
            for (auto* const tor : torrents())
            {
                tr_torrentSave(tor);
            }

            stats().save();
        });
    save_timer_->start_repeating(SaveIntervalSecs);

    verifier_->add_callback(tr_torrentOnVerifyDone);
}

void tr_session::addIncoming(tr_peer_socket&& socket)
{
    tr_peerMgrAddIncoming(peer_mgr_.get(), std::move(socket));
}

void tr_session::addTorrent(tr_torrent* tor)
{
    tor->unique_id_ = torrents().add(tor);

    tr_peerMgrAddTorrent(peer_mgr_.get(), tor);
}<|MERGE_RESOLUTION|>--- conflicted
+++ resolved
@@ -1298,12 +1298,8 @@
 
     stats().save();
     peer_mgr_.reset();
-<<<<<<< HEAD
     openFiles().close_all();
-=======
-    openFiles().closeAll();
 #ifdef WITH_UTP
->>>>>>> 726edfd6
     tr_utpClose(this);
 #endif
     this->udp_core_.reset();
