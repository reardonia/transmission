--- conflicted
+++ resolved
@@ -738,13 +738,9 @@
 
     setSettings(settings, true);
 
-<<<<<<< HEAD
 #ifdef WITH_UTP
-    tr_utpInit(this);
+    tr_utp_init(this);
 #endif
-=======
-    tr_utp_init(this);
->>>>>>> 1568659f
 
     /* cleanup */
     data.done_cv.notify_one();
@@ -1422,13 +1418,9 @@
     stats().save();
     peer_mgr_.reset();
     openFiles().close_all();
-<<<<<<< HEAD
 #ifdef WITH_UTP
-    tr_utpClose(this);
+    tr_utp_close(this);
 #endif
-=======
-    tr_utp_close(this);
->>>>>>> 1568659f
     this->udp_core_.reset();
 
     // tada we are done!
